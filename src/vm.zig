--- conflicted
+++ resolved
@@ -948,28 +948,11 @@
             self.current_fiber.registers[value_reg],
         ) catch @panic("Could not create new string");
 
-<<<<<<< HEAD
         self.current_fiber.registers[dest_reg] = Value.fromObj(
             (self.gc.copyString(str) catch @panic("Could not copy string")).toObj(),
         );
 
         self.gc.allocator.free(str);
-=======
-    fn OP_TO_STRING(self: *Self, _: *CallFrame, _: u32, _: OpCode, _: u24) void {
-        const str = valueToStringAlloc(self.gc.allocator, self.pop()) catch |e| {
-            panic(e);
-            unreachable;
-        };
-        self.push(
-            Value.fromObj(
-                (self.gc.copyString(str.items) catch |e| {
-                    panic(e);
-                    unreachable;
-                }).toObj(),
-            ),
-        );
-        str.deinit();
->>>>>>> 1f6618b1
 
         const next_full_instruction = self.readInstruction();
         @call(
