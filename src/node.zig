const std = @import("std");
const builtin = @import("builtin");
const mem = std.mem;
const Allocator = mem.Allocator;
const assert = std.debug.assert;

const _obj = @import("./obj.zig");
const _token = @import("./token.zig");
const _value = @import("./value.zig");
const _codegen = @import("./codegen.zig");
const _parser = @import("./parser.zig");
const _chunk = @import("./chunk.zig");
const disassembler = @import("./disassembler.zig");
const BuildOptions = @import("build_options");
const VM = @import("./vm.zig").VM;
const GarbageCollector = @import("./memory.zig").GarbageCollector;

const disassembleChunk = disassembler.disassembleChunk;
const ObjTypeDef = _obj.ObjTypeDef;
const ObjString = _obj.ObjString;
const ObjNative = _obj.ObjNative;
const ObjFunction = _obj.ObjFunction;
const ObjObject = _obj.ObjObject;
const ObjList = _obj.ObjList;
const ObjEnum = _obj.ObjEnum;
const ObjPattern = _obj.ObjPattern;
const ObjMap = _obj.ObjMap;
const ObjBoundMethod = _obj.ObjBoundMethod;
const FunctionType = ObjFunction.FunctionType;
const copyObj = _obj.copyObj;
const Value = _value.Value;
const valueToString = _value.valueToString;
const floatToInteger = _value.floatToInteger;
const Token = _token.Token;
const TokenType = _token.TokenType;
const CodeGen = _codegen.CodeGen;
const Parser = _parser.Parser;
const Frame = _codegen.Frame;
const Local = _parser.Local;
const Global = _parser.Global;
const UpValue = _parser.UpValue;
const OpCode = _chunk.OpCode;

pub const GenError = error{NotConstant};

pub const ParsedArg = struct {
    name: ?Token,
    arg: *ParseNode,
};

pub const ParseNodeType = enum(u8) {
    Function,
    Enum,
    VarDeclaration,
    FunDeclaration,
    ObjectDeclaration,
    ProtocolDeclaration,
    Binary,
    Unary,
    Subscript,
    Unwrap,
    ForceUnwrap,
    Is,
    Expression,
    Grouping,
    NamedVariable,
    Integer,
    Float,
    String,
    StringLiteral,
    Pattern,
    Boolean,
    Null,
    Void,
    List,
    Map,
    Dot,
    ObjectInit,
    Throw,
    Break,
    Continue,
    Call,
    AsyncCall,
    Resume,
    Resolve,
    Yield,
    If,
    InlineIf,
    Block,
    Return,
    For,
    ForEach,
    DoUntil,
    While,
    Export,
    Import,
    Try,
};

pub const RenderError = Allocator.Error || std.fmt.BufPrintError;

pub const ParseNode = struct {
    const Self = @This();

    node_type: ParseNodeType,
    // If null, either its a statement or its a reference to something unkown that should ultimately raise a compile error
    type_def: ?*ObjTypeDef = null,
    location: Token = undefined,
    end_location: Token = undefined,
    // Wether optional jumps must be patch before generate this node bytecode
    patch_opt_jumps: bool = false,
    docblock: ?Token = null,

    // Does this node closes a scope
    ends_scope: ?std.ArrayList(OpCode) = null,

    // Because of https://github.com/ziglang/zig/issues/12325 we can't reference ParseNode in any of those signatures
    toJson: *const fn (*anyopaque, *const std.ArrayList(u8).Writer) RenderError!void = stringify,
    toByteCode: *const fn (*anyopaque, *anyopaque, ?*std.ArrayList(usize)) anyerror!?*ObjFunction,
    toValue: *const fn (*anyopaque, *GarbageCollector) anyerror!Value,
    render: *const fn (*anyopaque, *const std.ArrayList(u8).Writer, usize) RenderError!void,
    isConstant: *const fn (*anyopaque) bool,

    // If returns true, node must be skipped
    pub fn synchronize(self: *Self, codegen: *CodeGen) bool {
        if (codegen.panic_mode) {
            switch (self.node_type) {
                .ObjectDeclaration,
                .Enum,
                .FunDeclaration,
                .If,
                .While,
                .DoUntil,
                .For,
                .ForEach,
                .Return,
                .VarDeclaration,
                .Throw,
                .Break,
                .Continue,
                .Export,
                .Import,
                => {
                    codegen.panic_mode = false;
                    return false;
                },
                else => {},
            }

            return true;
        }

        return false;
    }

    fn patchOptJumps(self: *Self, codegen: *CodeGen) !void {
        if (self.patch_opt_jumps) {
            assert(codegen.opt_jumps != null);

            for (codegen.opt_jumps.?.items) |jump| {
                try codegen.patchJump(jump);
            }

            codegen.opt_jumps.?.deinit();
            codegen.opt_jumps = null;
        }
    }

    fn stringify(nodePtr: *anyopaque, out: *const std.ArrayList(u8).Writer) RenderError!void {
        var node = @ptrCast(*ParseNode, @alignCast(@alignOf(ParseNode), nodePtr));
        var self = @ptrCast(*Self, node);

        try out.writeAll("\"type_def\": \"");
        if (self.type_def) |type_def| {
            try type_def.toString(out);
        } else {
            try out.writeAll("N/A");
        }

        // TODO: assumes a token is on one line, right now it's completely true except for a .Docblock token
        const end_col: usize = if (self.location.eql(self.end_location)) self.location.column + self.location.lexeme.len else self.end_location.column;

        try out.print(
            "\", \"location\": {{ \"start_line\": {}, \"start_column\": {}, \"end_line\": {}, \"end_column\": {}, \"script\": \"{s}\"}}",
            .{
                self.location.line,
                self.location.column,
                self.end_location.line,
                end_col,
                self.location.script_name,
            },
        );

        if (self.docblock != null) {
            var escaped = try escapeNewLines(std.heap.c_allocator, self.docblock.?.literal_string.?);
            defer escaped.deinit();
            try out.print(", \"docblock\": \"{s}\"", .{escaped.items});
        }
    }

    fn endScope(self: *Self, codegen: *CodeGen) anyerror!void {
        if (self.ends_scope) |closing| {
            for (closing.items) |op| {
                try codegen.emitOpCode(self.location, op);
            }
        }
    }

    pub fn deinit(self: *Self) void {
        if (self.ends_scope) {
            self.ends_scope.?.deinit();
        }
    }
};

pub const ExpressionNode = struct {
    const Self = @This();

    node: ParseNode = .{
        .node_type = .Expression,
        .toJson = stringify,
        .toByteCode = generate,
        .toValue = val,
        .isConstant = constant,
        .render = render,
    },

    expression: *ParseNode,

    fn constant(nodePtr: *anyopaque) bool {
        const node = @ptrCast(*ParseNode, @alignCast(@alignOf(ParseNode), nodePtr));
        const self = Self.cast(node).?;

        return self.expression.isConstant(self.expression);
    }

    fn val(nodePtr: *anyopaque, gc: *GarbageCollector) anyerror!Value {
        const node = @ptrCast(*ParseNode, @alignCast(@alignOf(ParseNode), nodePtr));
        if (node.isConstant(node)) {
            const self = Self.cast(node).?;

            return self.expression.toValue(self.expression, gc);
        }

        return GenError.NotConstant;
    }

    fn generate(nodePtr: *anyopaque, codegenPtr: *anyopaque, breaks: ?*std.ArrayList(usize)) anyerror!?*ObjFunction {
        var codegen = @ptrCast(*CodeGen, @alignCast(@alignOf(CodeGen), codegenPtr));
        const node = @ptrCast(*ParseNode, @alignCast(@alignOf(ParseNode), nodePtr));

        if (node.synchronize(codegen)) {
            return null;
        }

        const self = Self.cast(node).?;

        _ = try self.expression.toByteCode(self.expression, codegen, breaks);

        // Pop register holding the expression since its result is discarded
        _ = try codegen.popRegister();

        try node.patchOptJumps(codegen);
        try node.endScope(codegen);

        return null;
    }

    fn stringify(nodePtr: *anyopaque, out: *const std.ArrayList(u8).Writer) RenderError!void {
        const node = @ptrCast(*ParseNode, @alignCast(@alignOf(ParseNode), nodePtr));
        const self = Self.cast(node).?;

        try out.print("{{\"node\": \"Expression\", ", .{});

        try ParseNode.stringify(node, out);

        try out.writeAll(",\"expression\": ");

        try self.expression.toJson(self.expression, out);

        try out.writeAll("}");
    }

    fn render(nodePtr: *anyopaque, out: *const std.ArrayList(u8).Writer, depth: usize) RenderError!void {
        const node = @ptrCast(*ParseNode, @alignCast(@alignOf(ParseNode), nodePtr));
        const self = Self.cast(node).?;

        // Its a statement, should be on its own line
        try out.writeByteNTimes(' ', depth * 4);
        try self.expression.render(self.expression, out, depth);
        try out.writeAll(";\n");
    }

    pub fn toNode(self: *Self) *ParseNode {
        return &self.node;
    }

    pub fn cast(nodePtr: *anyopaque) ?*Self {
        var node = @ptrCast(*ParseNode, @alignCast(@alignOf(ParseNode), nodePtr));
        if (node.node_type != .Expression) {
            return null;
        }

        return @fieldParentPtr(Self, "node", node);
    }
};

pub const GroupingNode = struct {
    const Self = @This();

    node: ParseNode = .{
        .node_type = .Grouping,
        .toJson = stringify,
        .toByteCode = generate,
        .toValue = val,
        .isConstant = constant,
        .render = render,
    },

    expression: *ParseNode,

    fn constant(nodePtr: *anyopaque) bool {
        const node = @ptrCast(*ParseNode, @alignCast(@alignOf(ParseNode), nodePtr));
        const self = Self.cast(node).?;

        return self.expression.isConstant(self.expression);
    }

    fn val(nodePtr: *anyopaque, gc: *GarbageCollector) anyerror!Value {
        const node = @ptrCast(*ParseNode, @alignCast(@alignOf(ParseNode), nodePtr));
        if (node.isConstant(node)) {
            const self = Self.cast(node).?;

            return self.expression.toValue(self.expression, gc);
        }

        return GenError.NotConstant;
    }

    fn generate(nodePtr: *anyopaque, codegenPtr: *anyopaque, breaks: ?*std.ArrayList(usize)) anyerror!?*ObjFunction {
        var codegen = @ptrCast(*CodeGen, @alignCast(@alignOf(CodeGen), codegenPtr));
        const node = @ptrCast(*ParseNode, @alignCast(@alignOf(ParseNode), nodePtr));

        if (node.synchronize(codegen)) {
            return null;
        }

        const self = Self.cast(node).?;

        _ = try self.expression.toByteCode(self.expression, codegen, breaks);

        try node.patchOptJumps(codegen);
        try node.endScope(codegen);

        return null;
    }

    fn stringify(nodePtr: *anyopaque, out: *const std.ArrayList(u8).Writer) RenderError!void {
        const node = @ptrCast(*ParseNode, @alignCast(@alignOf(ParseNode), nodePtr));
        const self = Self.cast(node).?;

        try out.print("{{\"node\": \"Grouping\", ", .{});

        try ParseNode.stringify(node, out);

        try out.writeAll(",\"expression\": ");

        try self.expression.toJson(self.expression, out);

        try out.writeAll("}");
    }

    fn render(nodePtr: *anyopaque, out: *const std.ArrayList(u8).Writer, depth: usize) RenderError!void {
        const node = @ptrCast(*ParseNode, @alignCast(@alignOf(ParseNode), nodePtr));
        const self = Self.cast(node).?;

        // Its a statement, should be on its own line
        try out.writeAll("(");
        try self.expression.render(self.expression, out, depth);
        try out.writeAll(")");
    }

    pub fn toNode(self: *Self) *ParseNode {
        return &self.node;
    }

    pub fn cast(nodePtr: *anyopaque) ?*Self {
        var node = @ptrCast(*ParseNode, @alignCast(@alignOf(ParseNode), nodePtr));
        if (node.node_type != .Grouping) {
            return null;
        }

        return @fieldParentPtr(Self, "node", node);
    }
};

pub const SlotType = enum(u8) {
    Local,
    UpValue,
    Global,
};

pub const NamedVariableNode = struct {
    const Self = @This();

    node: ParseNode = .{
        .node_type = .NamedVariable,
        .toJson = stringify,
        .toByteCode = generate,
        .toValue = val,
        .isConstant = constant,
        .render = render,
    },

    identifier: Token,
    value: ?*ParseNode = null,
    slot: usize,
    slot_type: SlotType,
    slot_constant: bool,

    fn constant(_: *anyopaque) bool {
        return false;
    }

    fn val(_: *anyopaque, _: *GarbageCollector) anyerror!Value {
        return GenError.NotConstant;
    }

    fn generate(nodePtr: *anyopaque, codegenPtr: *anyopaque, breaks: ?*std.ArrayList(usize)) anyerror!?*ObjFunction {
        var codegen = @ptrCast(*CodeGen, @alignCast(@alignOf(CodeGen), codegenPtr));
        var node = @ptrCast(*ParseNode, @alignCast(@alignOf(ParseNode), nodePtr));

        if (node.synchronize(codegen)) {
            return null;
        }

        var self = Self.cast(node).?;

        var get_op: OpCode = undefined;
        var set_op: OpCode = undefined;

        switch (self.slot_type) {
            .Local => {
                get_op = .OP_GET_LOCAL;
                set_op = .OP_SET_LOCAL;
            },
            .Global => {
                get_op = .OP_GET_GLOBAL;
                set_op = .OP_SET_GLOBAL;
            },
            .UpValue => {
                get_op = .OP_GET_UPVALUE;
                set_op = .OP_SET_UPVALUE;
            },
        }

        if (self.value) |value| {
            // Type checking
            if (node.type_def.?.def_type == .Placeholder) {
                try codegen.reportPlaceholder(node.type_def.?.resolved_type.?.Placeholder);
            }

            if (!node.type_def.?.eql(value.type_def.?)) {
                try codegen.reportTypeCheckAt(node.type_def.?, value.type_def.?, "Bad value type", value.location);
            }

            _ = try value.toByteCode(value, codegen, breaks);

            try codegen.emitCodeArgReg(
                self.node.location,
                set_op,
                @intCast(u24, self.slot),
                codegen.popRegister(), // Here, register holds the value to set
            );
        } else {
            try codegen.emitCodeArgReg(
                self.node.location,
                get_op,
                @intCast(u24, self.slot),
                codegen.pushRegister(),
            );
        }

        try node.patchOptJumps(codegen);
        try node.endScope(codegen);

        return null;
    }

    fn stringify(nodePtr: *anyopaque, out: *const std.ArrayList(u8).Writer) RenderError!void {
        var node = @ptrCast(*ParseNode, @alignCast(@alignOf(ParseNode), nodePtr));
        var self = Self.cast(node).?;

        try out.print(
            "{{\"node\": \"NamedVariable\", \"identifier\": \"{s}\", \"slot\": \"{}\", \"slot_type\": \"{}\",",
            .{
                if (self.identifier.literal_string) |literal| literal else "unknown",
                self.slot,
                self.slot_type,
            },
        );

        try ParseNode.stringify(node, out);

        try out.writeAll(",\"value\": ");

        if (self.value) |value| {
            try value.toJson(value, out);
        } else {
            try out.writeAll("null");
        }

        try out.writeAll("}");
    }

    fn render(nodePtr: *anyopaque, out: *const std.ArrayList(u8).Writer, depth: usize) RenderError!void {
        const node = @ptrCast(*ParseNode, @alignCast(@alignOf(ParseNode), nodePtr));
        const self = Self.cast(node).?;

        try out.writeAll(self.identifier.lexeme);
        if (self.value) |value| {
            try out.writeAll(" = ");
            try value.render(value, out, depth);
        }
    }

    pub fn toNode(self: *Self) *ParseNode {
        return &self.node;
    }

    pub fn cast(nodePtr: *anyopaque) ?*Self {
        var node = @ptrCast(*ParseNode, @alignCast(@alignOf(ParseNode), nodePtr));
        if (node.node_type != .NamedVariable) {
            return null;
        }

        return @fieldParentPtr(Self, "node", node);
    }
};

pub const IntegerNode = struct {
    const Self = @This();

    node: ParseNode = .{
        .node_type = .Integer,
        .toJson = stringify,
        .toByteCode = generate,
        .toValue = val,
        .isConstant = cnst,
        .render = render,
    },

    integer_constant: i32,

    fn cnst(_: *anyopaque) bool {
        return true;
    }

    fn val(nodePtr: *anyopaque, _: *GarbageCollector) anyerror!Value {
        const node = @ptrCast(*ParseNode, @alignCast(@alignOf(ParseNode), nodePtr));
        const self = Self.cast(node).?;

        return Value.fromInteger(self.integer_constant);
    }

    fn generate(nodePtr: *anyopaque, codegenPtr: *anyopaque, _: ?*std.ArrayList(usize)) anyerror!?*ObjFunction {
        var codegen = @ptrCast(*CodeGen, @alignCast(@alignOf(CodeGen), codegenPtr));
        var node = @ptrCast(*ParseNode, @alignCast(@alignOf(ParseNode), nodePtr));

        if (node.synchronize(codegen)) {
            return null;
        }

        var self = Self.cast(node).?;

        try codegen.emitConstant(
            self.node.location,
            Value.fromInteger(self.integer_constant),
        );

        try node.patchOptJumps(codegen);
        try node.endScope(codegen);

        return null;
    }

    fn stringify(nodePtr: *anyopaque, out: *const std.ArrayList(u8).Writer) RenderError!void {
        var node = @ptrCast(*ParseNode, @alignCast(@alignOf(ParseNode), nodePtr));
        var self = Self.cast(node).?;

        try out.print("{{\"node\": \"Integer\", \"constant\": ", .{});

        try out.print("{d}, ", .{self.integer_constant});

        try ParseNode.stringify(node, out);

        try out.writeAll("}");
    }

    fn render(nodePtr: *anyopaque, out: *const std.ArrayList(u8).Writer, _: usize) RenderError!void {
        const node = @ptrCast(*ParseNode, @alignCast(@alignOf(ParseNode), nodePtr));
        const self = Self.cast(node).?;

        try out.print("{d}", .{self.integer_constant});
    }

    pub fn toNode(self: *Self) *ParseNode {
        return &self.node;
    }

    pub fn cast(nodePtr: *anyopaque) ?*Self {
        var node = @ptrCast(*ParseNode, @alignCast(@alignOf(ParseNode), nodePtr));
        if (node.node_type != .Integer) {
            return null;
        }

        return @fieldParentPtr(Self, "node", node);
    }
};

pub const FloatNode = struct {
    const Self = @This();

    node: ParseNode = .{
        .node_type = .Float,
        .toJson = stringify,
        .toByteCode = generate,
        .toValue = val,
        .isConstant = cnst,
        .render = render,
    },

    float_constant: f64,

    fn cnst(_: *anyopaque) bool {
        return true;
    }

    fn val(nodePtr: *anyopaque, _: *GarbageCollector) anyerror!Value {
        const node = @ptrCast(*ParseNode, @alignCast(@alignOf(ParseNode), nodePtr));
        const self = Self.cast(node).?;

        return Value.fromFloat(self.float_constant);
    }

    fn generate(nodePtr: *anyopaque, codegenPtr: *anyopaque, _: ?*std.ArrayList(usize)) anyerror!?*ObjFunction {
        var codegen = @ptrCast(*CodeGen, @alignCast(@alignOf(CodeGen), codegenPtr));
        var node = @ptrCast(*ParseNode, @alignCast(@alignOf(ParseNode), nodePtr));

        if (node.synchronize(codegen)) {
            return null;
        }

        var self = Self.cast(node).?;

        try codegen.emitConstant(
            self.node.location,
            Value.fromFloat(self.float_constant),
        );

        try node.patchOptJumps(codegen);
        try node.endScope(codegen);

        return null;
    }

    fn stringify(nodePtr: *anyopaque, out: *const std.ArrayList(u8).Writer) RenderError!void {
        var node = @ptrCast(*ParseNode, @alignCast(@alignOf(ParseNode), nodePtr));
        var self = Self.cast(node).?;

        try out.print("{{\"node\": \"Float\", \"constant\": ", .{});

        try out.print("{d}, ", .{self.float_constant});

        try ParseNode.stringify(node, out);

        try out.writeAll("}");
    }

    fn render(nodePtr: *anyopaque, out: *const std.ArrayList(u8).Writer, _: usize) RenderError!void {
        const node = @ptrCast(*ParseNode, @alignCast(@alignOf(ParseNode), nodePtr));
        const self = Self.cast(node).?;

        try out.print("{d}", .{self.float_constant});
    }

    pub fn toNode(self: *Self) *ParseNode {
        return &self.node;
    }

    pub fn cast(nodePtr: *anyopaque) ?*Self {
        var node = @ptrCast(*ParseNode, @alignCast(@alignOf(ParseNode), nodePtr));
        if (node.node_type != .Float) {
            return null;
        }

        return @fieldParentPtr(Self, "node", node);
    }
};

pub const BooleanNode = struct {
    const Self = @This();

    node: ParseNode = .{
        .node_type = .Boolean,
        .toJson = stringify,
        .toByteCode = generate,
        .toValue = val,
        .isConstant = cnts,
        .render = render,
    },

    constant: bool,

    fn cnts(_: *anyopaque) bool {
        return true;
    }

    fn val(nodePtr: *anyopaque, _: *GarbageCollector) anyerror!Value {
        var node = @ptrCast(*ParseNode, @alignCast(@alignOf(ParseNode), nodePtr));
        return Value.fromBoolean(Self.cast(node).?.constant);
    }

    fn generate(nodePtr: *anyopaque, codegenPtr: *anyopaque, _: ?*std.ArrayList(usize)) anyerror!?*ObjFunction {
        var codegen = @ptrCast(*CodeGen, @alignCast(@alignOf(CodeGen), codegenPtr));
        var node = @ptrCast(*ParseNode, @alignCast(@alignOf(ParseNode), nodePtr));

        if (node.synchronize(codegen)) {
            return null;
        }

        var self = Self.cast(node).?;

        if (self.constant) {
            try codegen.OP_TRUE(self.node.location, codegen.pushRegister());
        } else {
            try codegen.OP_FALSE(self.node.location, codegen.pushRegister());
        }

        try node.patchOptJumps(codegen);
        try node.endScope(codegen);

        return null;
    }

    fn stringify(nodePtr: *anyopaque, out: *const std.ArrayList(u8).Writer) RenderError!void {
        var node = @ptrCast(*ParseNode, @alignCast(@alignOf(ParseNode), nodePtr));
        var self = Self.cast(node).?;

        try out.print("{{\"node\": \"Boolean\", \"constant\": \"{}\", ", .{self.constant});

        try ParseNode.stringify(node, out);

        try out.writeAll("}");
    }

    fn render(nodePtr: *anyopaque, out: *const std.ArrayList(u8).Writer, _: usize) RenderError!void {
        const node = @ptrCast(*ParseNode, @alignCast(@alignOf(ParseNode), nodePtr));
        const self = Self.cast(node).?;

        if (self.constant) {
            try out.writeAll("true");
        } else {
            try out.writeAll("false");
        }
    }

    pub fn toNode(self: *Self) *ParseNode {
        return &self.node;
    }

    pub fn cast(nodePtr: *anyopaque) ?*Self {
        var node = @ptrCast(*ParseNode, @alignCast(@alignOf(ParseNode), nodePtr));
        if (node.node_type != .Boolean) {
            return null;
        }

        return @fieldParentPtr(Self, "node", node);
    }
};

pub const StringLiteralNode = struct {
    const Self = @This();

    node: ParseNode = .{
        .node_type = .StringLiteral,
        .toJson = stringify,
        .toByteCode = generate,
        .toValue = val,
        .isConstant = cnst,
        .render = render,
    },

    constant: *ObjString,

    fn cnst(_: *anyopaque) bool {
        return true;
    }

    fn val(nodePtr: *anyopaque, _: *GarbageCollector) anyerror!Value {
        var node = @ptrCast(*ParseNode, @alignCast(@alignOf(ParseNode), nodePtr));
        return Self.cast(node).?.constant.toValue();
    }

    fn generate(nodePtr: *anyopaque, codegenPtr: *anyopaque, _: ?*std.ArrayList(usize)) anyerror!?*ObjFunction {
        var codegen = @ptrCast(*CodeGen, @alignCast(@alignOf(CodeGen), codegenPtr));
        var node = @ptrCast(*ParseNode, @alignCast(@alignOf(ParseNode), nodePtr));

        if (node.synchronize(codegen)) {
            return null;
        }

        var self = Self.cast(node).?;

        try codegen.emitConstant(
            self.node.location,
            self.constant.toValue(),
        );

        try node.patchOptJumps(codegen);
        try node.endScope(codegen);

        return null;
    }

    fn stringify(nodePtr: *anyopaque, out: *const std.ArrayList(u8).Writer) RenderError!void {
        var node = @ptrCast(*ParseNode, @alignCast(@alignOf(ParseNode), nodePtr));
        var self = Self.cast(node).?;

        var escaped = try escapeNewLines(std.heap.c_allocator, self.constant.string);
        defer escaped.deinit();
        try out.print("{{\"node\": \"StringLiteral\", \"constant\": \"{s}\", ", .{escaped.items});

        try ParseNode.stringify(node, out);

        try out.writeAll("}");
    }

    fn render(nodePtr: *anyopaque, out: *const std.ArrayList(u8).Writer, _: usize) RenderError!void {
        const node = @ptrCast(*ParseNode, @alignCast(@alignOf(ParseNode), nodePtr));
        const self = Self.cast(node).?;

        const multiline = std.mem.indexOf(u8, self.constant.string, "\n") != null;

        if (multiline) {
            try out.print("`{s}`", .{self.constant.string});
        } else {
            try out.print("\"{s}\"", .{self.constant.string});
        }
    }

    pub fn toNode(self: *Self) *ParseNode {
        return &self.node;
    }

    pub fn cast(nodePtr: *anyopaque) ?*Self {
        var node = @ptrCast(*ParseNode, @alignCast(@alignOf(ParseNode), nodePtr));
        if (node.node_type != .StringLiteral) {
            return null;
        }

        return @fieldParentPtr(Self, "node", node);
    }
};

pub const PatternNode = struct {
    const Self = @This();

    node: ParseNode = .{
        .node_type = .Pattern,
        .toJson = stringify,
        .toByteCode = generate,
        .toValue = val,
        .isConstant = cnst,
        .render = render,
    },

    constant: *ObjPattern,

    fn cnst(_: *anyopaque) bool {
        return true;
    }

    fn val(nodePtr: *anyopaque, _: *GarbageCollector) anyerror!Value {
        var node = @ptrCast(*ParseNode, @alignCast(@alignOf(ParseNode), nodePtr));
        return Self.cast(node).?.constant.toValue();
    }

    fn generate(nodePtr: *anyopaque, codegenPtr: *anyopaque, _: ?*std.ArrayList(usize)) anyerror!?*ObjFunction {
        var codegen = @ptrCast(*CodeGen, @alignCast(@alignOf(CodeGen), codegenPtr));
        var node = @ptrCast(*ParseNode, @alignCast(@alignOf(ParseNode), nodePtr));

        if (node.synchronize(codegen)) {
            return null;
        }

        var self = Self.cast(node).?;

        try codegen.emitConstant(
            self.node.location,
            self.constant.toValue(),
        );

        try node.patchOptJumps(codegen);
        try node.endScope(codegen);

        return null;
    }

    fn stringify(nodePtr: *anyopaque, out: *const std.ArrayList(u8).Writer) RenderError!void {
        var node = @ptrCast(*ParseNode, @alignCast(@alignOf(ParseNode), nodePtr));
        var self = Self.cast(node).?;

        var escaped = try escapeNewLines(std.heap.c_allocator, self.constant.source);
        defer escaped.deinit();
        try out.print("{{\"node\": \"Pattern\", \"constant\": \"{s}\", ", .{escaped.items});

        try ParseNode.stringify(node, out);

        try out.writeAll("}");
    }

    fn render(nodePtr: *anyopaque, out: *const std.ArrayList(u8).Writer, _: usize) RenderError!void {
        const node = @ptrCast(*ParseNode, @alignCast(@alignOf(ParseNode), nodePtr));
        const self = Self.cast(node).?;

        try out.print("_{s}_", .{self.constant.source});
    }

    pub fn toNode(self: *Self) *ParseNode {
        return &self.node;
    }

    pub fn cast(nodePtr: *anyopaque) ?*Self {
        var node = @ptrCast(*ParseNode, @alignCast(@alignOf(ParseNode), nodePtr));
        if (node.node_type != .Pattern) {
            return null;
        }

        return @fieldParentPtr(Self, "node", node);
    }
};

pub const StringNode = struct {
    const Self = @This();

    node: ParseNode = .{
        .node_type = .String,
        .toJson = stringify,
        .toByteCode = generate,
        .toValue = val,
        .isConstant = constant,
        .render = render,
    },

    // List of nodes that will eventually be converted to strings concatened together
    elements: []*ParseNode,

    fn constant(nodePtr: *anyopaque) bool {
        const node = @ptrCast(*ParseNode, @alignCast(@alignOf(ParseNode), nodePtr));
        const self = Self.cast(node).?;

        for (self.elements) |element| {
            if (!element.isConstant(element)) {
                return false;
            }
        }

        return true;
    }

    fn val(nodePtr: *anyopaque, gc: *GarbageCollector) anyerror!Value {
        const node = @ptrCast(*ParseNode, @alignCast(@alignOf(ParseNode), nodePtr));
        if (node.isConstant(node)) {
            const self = Self.cast(node).?;

            var list = std.ArrayList(*ObjString).init(gc.allocator);
            defer list.deinit();

            var str_value = std.ArrayList(u8).init(gc.allocator);
            var writer = &str_value.writer();
            for (self.elements) |element| {
                assert(element.isConstant(element));

                try valueToString(writer, try element.toValue(element, gc));
            }

            return (try gc.copyString(str_value.items)).toValue();
        }

        return GenError.NotConstant;
    }

    fn generate(nodePtr: *anyopaque, codegenPtr: *anyopaque, breaks: ?*std.ArrayList(usize)) anyerror!?*ObjFunction {
        var codegen = @ptrCast(*CodeGen, @alignCast(@alignOf(CodeGen), codegenPtr));
        var node = @ptrCast(*ParseNode, @alignCast(@alignOf(ParseNode), nodePtr));

        if (node.synchronize(codegen)) {
            return null;
        }

        var self = Self.cast(node).?;

        if (self.elements.len == 0) {
            // Push the empty string which is always the constant 0
            try codegen.OP_CONSTANT(
                self.node.location,
                0,
                codegen.pushRegister(),
            );

            try node.endScope(codegen);

            return null;
        }

        for (self.elements, 0..) |element, index| {
            if (element.type_def == null or element.type_def.?.def_type == .Placeholder) {
                try codegen.reportPlaceholder(element.type_def.?.resolved_type.?.Placeholder);

                continue;
            }

            _ = try element.toByteCode(element, codegen, breaks);

            if (element.type_def.?.def_type != .String or element.type_def.?.optional) {
                try codegen.OP_TO_STRING(
                    self.node.location,
                    codegen.popRegister(),
                    codegen.pushRegister(),
                );
            }

            if (index >= 1) {
                const reg2 = codegen.popRegister();
                const reg1 = codegen.popRegister();

                try codegen.OP_ADD_STRING(
                    self.node.location,
                    reg1,
                    reg2,
                    codegen.pushRegister(),
                );
            }
        }

        try node.patchOptJumps(codegen);
        try node.endScope(codegen);

        return null;
    }

    fn stringify(nodePtr: *anyopaque, out: *const std.ArrayList(u8).Writer) RenderError!void {
        var node = @ptrCast(*ParseNode, @alignCast(@alignOf(ParseNode), nodePtr));
        var self = Self.cast(node).?;

        try out.writeAll("{\"node\": \"String\", \"elements\": [");

        for (self.elements, 0..) |element, i| {
            try element.toJson(element, out);

            if (i < self.elements.len - 1) {
                try out.writeAll(",");
            }
        }

        try out.writeAll("], ");

        try ParseNode.stringify(node, out);

        try out.writeAll("}");
    }

    fn render(nodePtr: *anyopaque, out: *const std.ArrayList(u8).Writer, depth: usize) RenderError!void {
        const node = @ptrCast(*ParseNode, @alignCast(@alignOf(ParseNode), nodePtr));
        const self = Self.cast(node).?;

        // A different token would be more efficient but it would complexify everything just for this case
        var multiline = false;
        for (self.elements) |element| {
            if (element.node_type == .StringLiteral and std.mem.indexOf(u8, StringLiteralNode.cast(element).?.constant.string, "\n") != null) {
                multiline = true;
                break;
            }
        }

        try out.writeAll(if (multiline) "`" else "\"");

        for (self.elements) |element| {
            if (element.node_type == .StringLiteral) {
                try out.writeAll(StringLiteralNode.cast(element).?.constant.string);
            } else {
                // Interpolation
                try out.writeAll("{");
                try element.render(element, out, depth);
                try out.writeAll("}");
            }
        }

        try out.writeAll(if (multiline) "`" else "\"");
    }

    pub fn init(allocator: Allocator) Self {
        return .{
            .elements = std.ArrayList(*ParseNode).init(allocator),
        };
    }

    pub fn deinit(self: *Self) void {
        self.elements.deinit();
    }

    pub fn toNode(self: *Self) *ParseNode {
        return &self.node;
    }

    pub fn cast(nodePtr: *anyopaque) ?*Self {
        var node = @ptrCast(*ParseNode, @alignCast(@alignOf(ParseNode), nodePtr));
        if (node.node_type != .String) {
            return null;
        }

        return @fieldParentPtr(Self, "node", node);
    }
};

pub const NullNode = struct {
    const Self = @This();

    node: ParseNode = .{
        .node_type = .Null,
        .toJson = stringify,
        .toByteCode = generate,
        .toValue = val,
        .isConstant = constant,
        .render = render,
    },

    fn constant(_: *anyopaque) bool {
        return true;
    }

    fn val(_: *anyopaque, _: *GarbageCollector) anyerror!Value {
        return Value.Null;
    }

    fn generate(nodePtr: *anyopaque, codegenPtr: *anyopaque, _: ?*std.ArrayList(usize)) anyerror!?*ObjFunction {
        var codegen = @ptrCast(*CodeGen, @alignCast(@alignOf(CodeGen), codegenPtr));
        var node = @ptrCast(*ParseNode, @alignCast(@alignOf(ParseNode), nodePtr));

        if (node.synchronize(codegen)) {
            return null;
        }

        try codegen.OP_NULL(node.location, codegen.pushRegister());

        try node.patchOptJumps(codegen);
        try node.endScope(codegen);

        return null;
    }

    fn stringify(nodePtr: *anyopaque, out: *const std.ArrayList(u8).Writer) RenderError!void {
        var node = @ptrCast(*ParseNode, @alignCast(@alignOf(ParseNode), nodePtr));

        try out.writeAll("{\"node\": \"Null\", ");

        try ParseNode.stringify(node, out);

        try out.writeAll("}");
    }

    fn render(_: *anyopaque, out: *const std.ArrayList(u8).Writer, _: usize) RenderError!void {
        try out.writeAll("null");
    }

    pub fn toNode(self: *Self) *ParseNode {
        return &self.node;
    }

    pub fn cast(nodePtr: *anyopaque) ?*Self {
        var node = @ptrCast(*ParseNode, @alignCast(@alignOf(ParseNode), nodePtr));
        if (node.node_type != .Null) {
            return null;
        }

        return @fieldParentPtr(Self, "node", node);
    }
};

pub const VoidNode = struct {
    const Self = @This();

    node: ParseNode = .{
        .node_type = .Void,
        .toJson = stringify,
        .toByteCode = generate,
        .toValue = val,
        .isConstant = constant,
        .render = render,
    },

    fn constant(_: *anyopaque) bool {
        return true;
    }

    fn val(_: *anyopaque, _: *GarbageCollector) anyerror!Value {
        return Value.Void;
    }

    fn generate(nodePtr: *anyopaque, codegenPtr: *anyopaque, _: ?*std.ArrayList(usize)) anyerror!?*ObjFunction {
        var codegen = @ptrCast(*CodeGen, @alignCast(@alignOf(CodeGen), codegenPtr));
        var node = @ptrCast(*ParseNode, @alignCast(@alignOf(ParseNode), nodePtr));

        if (node.synchronize(codegen)) {
            return null;
        }

        try codegen.OP_VOID(node.location, codegen.pushRegister());

        try node.patchOptJumps(codegen);
        try node.endScope(codegen);

        return null;
    }

    fn stringify(nodePtr: *anyopaque, out: *const std.ArrayList(u8).Writer) RenderError!void {
        var node = @ptrCast(*ParseNode, @alignCast(@alignOf(ParseNode), nodePtr));

        try out.writeAll("{\"node\": \"Void\", ");

        try ParseNode.stringify(node, out);

        try out.writeAll("}");
    }

    fn render(_: *anyopaque, out: *const std.ArrayList(u8).Writer, _: usize) RenderError!void {
        try out.writeAll("void");
    }

    pub fn toNode(self: *Self) *ParseNode {
        return &self.node;
    }

    pub fn cast(nodePtr: *anyopaque) ?*Self {
        var node = @ptrCast(*ParseNode, @alignCast(@alignOf(ParseNode), nodePtr));
        if (node.node_type != .Void) {
            return null;
        }

        return @fieldParentPtr(Self, "node", node);
    }
};

pub const ListNode = struct {
    const Self = @This();

    node: ParseNode = .{
        .node_type = .List,
        .toJson = stringify,
        .toByteCode = generate,
        .toValue = val,
        .isConstant = constant,
        .render = render,
    },

    items: []*ParseNode,
    trailing_comma: bool,

    fn constant(nodePtr: *anyopaque) bool {
        const node = @ptrCast(*ParseNode, @alignCast(@alignOf(ParseNode), nodePtr));
        const self = Self.cast(node).?;

        for (self.items) |item| {
            // A constant list can't contain other list/maps since they won't be cloned
            if (item.node_type == .List or item.node_type == .Map or !item.isConstant(item)) {
                return false;
            }
        }

        return true;
    }

    fn val(nodePtr: *anyopaque, gc: *GarbageCollector) anyerror!Value {
        const node = @ptrCast(*ParseNode, @alignCast(@alignOf(ParseNode), nodePtr));
        if (node.isConstant(node)) {
            const self = Self.cast(node).?;

            assert(node.type_def != null and node.type_def.?.def_type != .Placeholder);

            var list = try gc.allocateObject(ObjList, _obj.ObjList.init(gc.allocator, node.type_def.?));

            for (self.items) |item| {
                try list.items.append(try item.toValue(item, gc));
            }

            return list.toValue();
        }

        return GenError.NotConstant;
    }

    fn generate(nodePtr: *anyopaque, codegenPtr: *anyopaque, breaks: ?*std.ArrayList(usize)) anyerror!?*ObjFunction {
        var codegen = @ptrCast(*CodeGen, @alignCast(@alignOf(CodeGen), codegenPtr));
        var node = @ptrCast(*ParseNode, @alignCast(@alignOf(ParseNode), nodePtr));

        if (node.synchronize(codegen)) {
            return null;
        }

        var self = Self.cast(node).?;

        const item_type = self.node.type_def.?.resolved_type.?.List.item_type;
        const list_register = codegen.pushRegister();
        try codegen.OP_LIST(
            self.node.location,
            try codegen.makeConstant(Value.fromObj(node.type_def.?.toObj())),
            list_register,
        );

        // TODO: push on stack the list so it's not collected while adding elements to it

        for (self.items) |item| {
            if (item.type_def.?.def_type == .Placeholder) {
                try codegen.reportPlaceholder(item.type_def.?.resolved_type.?.Placeholder);
            } else if (!item_type.eql(item.type_def.?)) {
                try codegen.reportTypeCheckAt(
                    item_type,
                    item.type_def.?,
                    "Bad list type",
                    item.location,
                );
            } else {
                // Will put item in a register
                _ = try item.toByteCode(item, codegen, breaks);

                try codegen.OP_LIST_APPEND(
                    item.location,
                    codegen.popRegister(),
                    list_register,
                );
            }
        }

        // Don't pop list register because we don't know if the list will be used

        try node.patchOptJumps(codegen);
        try node.endScope(codegen);

        return null;
    }

    fn stringify(nodePtr: *anyopaque, out: *const std.ArrayList(u8).Writer) RenderError!void {
        var node = @ptrCast(*ParseNode, @alignCast(@alignOf(ParseNode), nodePtr));
        var self = Self.cast(node).?;

        try out.writeAll("{\"node\": \"List\", \"items\": [");

        for (self.items, 0..) |item, i| {
            try item.toJson(item, out);

            if (i < self.items.len - 1) {
                try out.writeAll(",");
            }
        }

        try out.writeAll("], ");

        try ParseNode.stringify(node, out);

        try out.writeAll("}");
    }

    fn render(nodePtr: *anyopaque, out: *const std.ArrayList(u8).Writer, depth: usize) RenderError!void {
        const node = @ptrCast(*ParseNode, @alignCast(@alignOf(ParseNode), nodePtr));
        const self = Self.cast(node).?;

        try out.writeAll("[");
        if (!self.trailing_comma) {
            try out.writeAll(" ");
        }

        if (self.items.len == 0) {
            try out.writeAll("<");
            try self.node.type_def.?.resolved_type.?.List.item_type.toStringUnqualified(out);
            try out.writeAll(">");
        }

        for (self.items, 0..) |item, i| {
            // If trailing comma, means we want all element on its own line
            if (self.trailing_comma) {
                try out.writeAll("\n");
                try out.writeByteNTimes(' ', (depth + 1) * 4);
            }

            try item.render(item, out, depth + 1);

            if (i != self.items.len - 1 or self.trailing_comma) {
                try out.writeAll(",");
                if (!self.trailing_comma) {
                    try out.writeAll(" ");
                }
            }
        }

        if (self.trailing_comma) {
            try out.writeAll("\n");
        } else {
            try out.writeAll(" ");
        }
        try out.writeAll("]");
    }

    pub fn toNode(self: *Self) *ParseNode {
        return &self.node;
    }

    pub fn cast(nodePtr: *anyopaque) ?*Self {
        var node = @ptrCast(*ParseNode, @alignCast(@alignOf(ParseNode), nodePtr));
        if (node.node_type != .List) {
            return null;
        }

        return @fieldParentPtr(Self, "node", node);
    }
};

pub const MapNode = struct {
    const Self = @This();

    node: ParseNode = .{
        .node_type = .Map,
        .toJson = stringify,
        .toByteCode = generate,
        .toValue = val,
        .isConstant = constant,
        .render = render,
    },

    keys: []*ParseNode,
    values: []*ParseNode,
    trailing_comma: bool,

    fn constant(nodePtr: *anyopaque) bool {
        const node = @ptrCast(*ParseNode, @alignCast(@alignOf(ParseNode), nodePtr));
        const self = Self.cast(node).?;

        for (self.keys) |key| {
            if (key.node_type == .List or key.node_type == .Map or !key.isConstant(key)) {
                return false;
            }
        }

        for (self.values) |value| {
            if (value.node_type == .List or value.node_type == .Map or !value.isConstant(value)) {
                return false;
            }
        }

        return true;
    }

    fn val(nodePtr: *anyopaque, gc: *GarbageCollector) anyerror!Value {
        const node = @ptrCast(*ParseNode, @alignCast(@alignOf(ParseNode), nodePtr));
        if (node.isConstant(node)) {
            const self = Self.cast(node).?;

            assert(node.type_def != null and node.type_def.?.def_type != .Placeholder);

            var map = try gc.allocateObject(ObjMap, _obj.ObjMap.init(gc.allocator, node.type_def.?));

            assert(self.keys.len == self.values.len);

            for (self.keys, 0..) |key, index| {
                const value = self.values[index];
                try map.map.put(
                    try key.toValue(key, gc),
                    try value.toValue(value, gc),
                );
            }

            return map.toValue();
        }

        return GenError.NotConstant;
    }

    fn generate(nodePtr: *anyopaque, codegenPtr: *anyopaque, breaks: ?*std.ArrayList(usize)) anyerror!?*ObjFunction {
        var codegen = @ptrCast(*CodeGen, @alignCast(@alignOf(CodeGen), codegenPtr));
        var node = @ptrCast(*ParseNode, @alignCast(@alignOf(ParseNode), nodePtr));

        if (node.synchronize(codegen)) {
            return null;
        }

        var self = Self.cast(node).?;

        const key_type = self.node.type_def.?.resolved_type.?.Map.key_type;
        const value_type = self.node.type_def.?.resolved_type.?.Map.value_type;
        const map_register = codegen.pushRegister();
        try codegen.OP_MAP(
            self.node.location,
            try codegen.makeConstant(Value.fromObj(node.type_def.?.toObj())),
            map_register,
        );

        assert(self.keys.len == self.values.len);

        for (self.keys, 0..) |key, i| {
            const value = self.values[i];

            _ = try key.toByteCode(key, codegen, breaks);
            _ = try value.toByteCode(value, codegen, breaks);

            const value_reg = codegen.popRegister();
            const key_reg = codegen.popRegister();

            try codegen.OP_SET_MAP(
                self.node.location,
                key_reg,
                value_reg,
                map_register,
            );

            if (key.type_def.?.def_type == .Placeholder) {
                try codegen.reportPlaceholder(key.type_def.?.resolved_type.?.Placeholder);
            }

            if (value.type_def.?.def_type == .Placeholder) {
                try codegen.reportPlaceholder(value.type_def.?.resolved_type.?.Placeholder);
            }

            if (!key_type.eql(key.type_def.?)) {
                try codegen.reportTypeCheckAt(key_type, key.type_def.?, "Bad key type", key.location);
            }

            if (!value_type.eql(value.type_def.?)) {
                try codegen.reportTypeCheckAt(value_type, value.type_def.?, "Bad value type", value.location);
            }
        }

        try node.patchOptJumps(codegen);
        try node.endScope(codegen);

        return null;
    }

    fn stringify(nodePtr: *anyopaque, out: *const std.ArrayList(u8).Writer) RenderError!void {
        var node = @ptrCast(*ParseNode, @alignCast(@alignOf(ParseNode), nodePtr));
        var self = Self.cast(node).?;

        try out.writeAll("{\"node\": \"Map\", \"items\": [");

        for (self.keys, 0..) |key, i| {
            try out.writeAll("{\"key\":");

            try key.toJson(key, out);

            try out.writeAll(", \"value\": ");

            try self.values[i].toJson(self.values[i], out);

            try out.writeAll("}");

            if (i < self.keys.len - 1) {
                try out.writeAll(",");
            }
        }

        try out.writeAll("], ");

        try ParseNode.stringify(node, out);

        try out.writeAll("}");
    }

    fn render(nodePtr: *anyopaque, out: *const std.ArrayList(u8).Writer, depth: usize) RenderError!void {
        const node = @ptrCast(*ParseNode, @alignCast(@alignOf(ParseNode), nodePtr));
        const self = Self.cast(node).?;

        try out.writeAll("{");
        if (!self.trailing_comma) {
            try out.writeAll(" ");
        }

        if (self.keys.len == 0) {
            try out.writeAll("<");
            try self.node.type_def.?.resolved_type.?.Map.key_type.toStringUnqualified(out);
            try out.writeAll(", ");
            try self.node.type_def.?.resolved_type.?.Map.value_type.toStringUnqualified(out);
            try out.writeAll(">");
        }

        for (self.keys, 0..) |key, i| {
            // If trailing comma, means we want all element on its own line
            if (self.trailing_comma) {
                try out.writeAll("\n");
                try out.writeByteNTimes(' ', (depth + 1) * 4);
            }

            try key.render(key, out, depth + 1);
            try out.writeAll(": ");
            try self.values[i].render(self.values[i], out, depth + 1);

            if (i != self.keys.len - 1 or self.trailing_comma) {
                try out.writeAll(",");
                if (!self.trailing_comma) {
                    try out.writeAll(" ");
                }
            }
        }

        if (self.trailing_comma) {
            try out.writeAll("\n");
        } else {
            try out.writeAll(" ");
        }
        try out.writeAll("}");
    }

    pub fn toNode(self: *Self) *ParseNode {
        return &self.node;
    }

    pub fn cast(nodePtr: *anyopaque) ?*Self {
        var node = @ptrCast(*ParseNode, @alignCast(@alignOf(ParseNode), nodePtr));
        if (node.node_type != .Map) {
            return null;
        }

        return @fieldParentPtr(Self, "node", node);
    }
};

pub const UnwrapNode = struct {
    const Self = @This();

    node: ParseNode = .{
        .node_type = .Unwrap,
        .toJson = stringify,
        .toByteCode = generate,
        .toValue = val,
        .isConstant = constant,
        .render = render,
    },

    unwrapped: *ParseNode,
    original_type: ?*ObjTypeDef,

    fn constant(nodePtr: *anyopaque) bool {
        const node = @ptrCast(*ParseNode, @alignCast(@alignOf(ParseNode), nodePtr));
        const self = Self.cast(node).?;

        return self.unwrapped.isConstant(self.unwrapped);
    }

    fn val(nodePtr: *anyopaque, gc: *GarbageCollector) anyerror!Value {
        const node = @ptrCast(*ParseNode, @alignCast(@alignOf(ParseNode), nodePtr));
        if (node.isConstant(node)) {
            const self = Self.cast(node).?;

            return try self.unwrapped.toValue(self.unwrapped, gc);
        }

        return GenError.NotConstant;
    }

    fn generate(nodePtr: *anyopaque, codegenPtr: *anyopaque, breaks: ?*std.ArrayList(usize)) anyerror!?*ObjFunction {
        var codegen = @ptrCast(*CodeGen, @alignCast(@alignOf(CodeGen), codegenPtr));
        const node = @ptrCast(*ParseNode, @alignCast(@alignOf(ParseNode), nodePtr));

        if (node.synchronize(codegen)) {
            return null;
        }

        const self = Self.cast(node).?;

        if (self.original_type == null or self.original_type.?.def_type == .Placeholder) {
            try codegen.reportPlaceholder(self.original_type.?.resolved_type.?.Placeholder);
        }

        if (!self.original_type.?.optional) {
            try codegen.reportErrorAt(self.unwrapped.location, "Not an optional.");
        }

        _ = try self.unwrapped.toByteCode(self.unwrapped, codegen, breaks);
        try codegen.OP_NULL(self.node.location, codegen.pushRegister());

        const null_register = codegen.popRegister();
        // That register is the result of the expression so we don't pop it
        const unwrapped_register = codegen.peekRegister(0);

        try codegen.OP_EQUAL(
            self.node.location,
            unwrapped_register,
            null_register,
            codegen.pushRegister(),
        );
        try codegen.OP_NOT(
            self.node.location,
            codegen.popRegister(),
            codegen.pushRegister(),
        );

        const jump: usize = try codegen.emitJump(
            self.node.location,
            .OP_JUMP_IF_FALSE,
            codegen.popRegister(),
        );

        if (codegen.opt_jumps == null) {
            codegen.opt_jumps = std.ArrayList(usize).init(codegen.gc.allocator);
        }
        try codegen.opt_jumps.?.append(jump);

        try node.patchOptJumps(codegen);
        try node.endScope(codegen);

        return null;
    }

    fn stringify(nodePtr: *anyopaque, out: *const std.ArrayList(u8).Writer) RenderError!void {
        const node = @ptrCast(*ParseNode, @alignCast(@alignOf(ParseNode), nodePtr));
        const self = Self.cast(node).?;

        try out.writeAll("{\"node\": \"Unwrap\", \"unwrapped\": ");

        try self.unwrapped.toJson(self.unwrapped, out);
        try out.writeAll(",");

        try ParseNode.stringify(node, out);

        try out.writeAll("}");
    }

    fn render(nodePtr: *anyopaque, out: *const std.ArrayList(u8).Writer, depth: usize) RenderError!void {
        const node = @ptrCast(*ParseNode, @alignCast(@alignOf(ParseNode), nodePtr));
        const self = Self.cast(node).?;

        try self.unwrapped.render(self.unwrapped, out, depth);
        try out.writeAll("?");
    }

    pub fn toNode(self: *Self) *ParseNode {
        return &self.node;
    }

    pub fn cast(nodePtr: *anyopaque) ?*Self {
        var node = @ptrCast(*ParseNode, @alignCast(@alignOf(ParseNode), nodePtr));
        if (node.node_type != .Unwrap) {
            return null;
        }

        return @fieldParentPtr(Self, "node", node);
    }
};

pub const ForceUnwrapNode = struct {
    const Self = @This();

    node: ParseNode = .{
        .node_type = .ForceUnwrap,
        .toJson = stringify,
        .toByteCode = generate,
        .toValue = val,
        .isConstant = constant,
        .render = render,
    },

    unwrapped: *ParseNode,
    original_type: ?*ObjTypeDef,

    fn constant(nodePtr: *anyopaque) bool {
        const node = @ptrCast(*ParseNode, @alignCast(@alignOf(ParseNode), nodePtr));
        const self = Self.cast(node).?;

        return self.unwrapped.isConstant(self.unwrapped);
    }

    fn val(nodePtr: *anyopaque, gc: *GarbageCollector) anyerror!Value {
        const node = @ptrCast(*ParseNode, @alignCast(@alignOf(ParseNode), nodePtr));
        if (node.isConstant(node)) {
            const self = Self.cast(node).?;

            const value = try self.unwrapped.toValue(self.unwrapped, gc);

            if (value.isNull()) {
                return VM.Error.UnwrappedNull;
            }

            return value;
        }
        return GenError.NotConstant;
    }

    fn generate(nodePtr: *anyopaque, codegenPtr: *anyopaque, breaks: ?*std.ArrayList(usize)) anyerror!?*ObjFunction {
        var codegen = @ptrCast(*CodeGen, @alignCast(@alignOf(CodeGen), codegenPtr));
        const node = @ptrCast(*ParseNode, @alignCast(@alignOf(ParseNode), nodePtr));

        if (node.synchronize(codegen)) {
            return null;
        }

        const self = Self.cast(node).?;

        if (self.original_type == null or self.original_type.?.def_type == .Placeholder) {
            try codegen.reportPlaceholder(self.original_type.?.resolved_type.?.Placeholder);

            return null;
        }

        if (!self.original_type.?.optional) {
            try codegen.reportErrorAt(self.unwrapped.location, "Not an optional.");
        }

        _ = try self.unwrapped.toByteCode(self.unwrapped, codegen, breaks);

        try codegen.OP_UNWRAP(
            self.node.location,
            codegen.popRegister(),
        );

        try node.patchOptJumps(codegen);
        try node.endScope(codegen);

        return null;
    }

    fn stringify(nodePtr: *anyopaque, out: *const std.ArrayList(u8).Writer) RenderError!void {
        const node = @ptrCast(*ParseNode, @alignCast(@alignOf(ParseNode), nodePtr));
        const self = Self.cast(node).?;

        try out.writeAll("{\"node\": \"ForceUnwrap\", \"unwrapped\": ");

        try self.unwrapped.toJson(self.unwrapped, out);
        try out.writeAll(",");

        try ParseNode.stringify(node, out);

        try out.writeAll("}");
    }

    fn render(nodePtr: *anyopaque, out: *const std.ArrayList(u8).Writer, depth: usize) RenderError!void {
        const node = @ptrCast(*ParseNode, @alignCast(@alignOf(ParseNode), nodePtr));
        const self = Self.cast(node).?;

        try self.unwrapped.render(self.unwrapped, out, depth);
        try out.writeAll("!");
    }

    pub fn toNode(self: *Self) *ParseNode {
        return &self.node;
    }

    pub fn cast(nodePtr: *anyopaque) ?*Self {
        var node = @ptrCast(*ParseNode, @alignCast(@alignOf(ParseNode), nodePtr));
        if (node.node_type != .ForceUnwrap) {
            return null;
        }

        return @fieldParentPtr(Self, "node", node);
    }
};

pub const IsNode = struct {
    const Self = @This();

    node: ParseNode = .{
        .node_type = .Is,
        .toJson = stringify,
        .toByteCode = generate,
        .toValue = val,
        .isConstant = cnts,
        .render = render,
    },

    left: *ParseNode,
    constant: Value,

    fn cnts(nodePtr: *anyopaque) bool {
        const node = @ptrCast(*ParseNode, @alignCast(@alignOf(ParseNode), nodePtr));
        const self = Self.cast(node).?;

        return self.left.isConstant(self.left);
    }

    fn val(nodePtr: *anyopaque, gc: *GarbageCollector) anyerror!Value {
        const node = @ptrCast(*ParseNode, @alignCast(@alignOf(ParseNode), nodePtr));
        if (node.isConstant(node)) {
            const self = Self.cast(node).?;
            const left = try self.left.toValue(self.left, gc);

            return Value.fromBoolean(_value.valueIs(self.constant, left));
        }
        return GenError.NotConstant;
    }

    fn generate(nodePtr: *anyopaque, codegenPtr: *anyopaque, breaks: ?*std.ArrayList(usize)) anyerror!?*ObjFunction {
        var codegen = @ptrCast(*CodeGen, @alignCast(@alignOf(CodeGen), codegenPtr));
        var node = @ptrCast(*ParseNode, @alignCast(@alignOf(ParseNode), nodePtr));

        if (node.synchronize(codegen)) {
            return null;
        }

        var self = Self.cast(node).?;

        assert(self.constant.isObj());
        assert(self.constant.obj().obj_type == .Type);

        if (ObjTypeDef.cast(self.constant.obj()).?.def_type == .Placeholder) {
            try codegen.reportPlaceholder(ObjTypeDef.cast(self.constant.obj()).?.resolved_type.?.Placeholder);
        }

        try codegen.OP_CONSTANT(
            self.node.location,
            try codegen.makeConstant(self.constant),
            codegen.pushRegister(),
        );
        _ = try self.left.toByteCode(self.left, codegen, breaks);

        try codegen.OP_IS(
            self.node.location,
            codegen.popRegister(),
            codegen.popRegister(),
            codegen.pushRegister(),
        );

        try node.patchOptJumps(codegen);
        try node.endScope(codegen);

        return null;
    }

    fn stringify(nodePtr: *anyopaque, out: *const std.ArrayList(u8).Writer) RenderError!void {
        var node = @ptrCast(*ParseNode, @alignCast(@alignOf(ParseNode), nodePtr));
        var self = Self.cast(node).?;

        try out.writeAll("{\"node\": \"Is\", \"left\": ");

        try self.left.toJson(self.left, out);

        try out.writeAll(", \"constant\": \"");
        try valueToString(out, self.constant);
        try out.writeAll("\", ");

        try ParseNode.stringify(node, out);

        try out.writeAll("}");
    }

    fn render(nodePtr: *anyopaque, out: *const std.ArrayList(u8).Writer, depth: usize) RenderError!void {
        const node = @ptrCast(*ParseNode, @alignCast(@alignOf(ParseNode), nodePtr));
        const self = Self.cast(node).?;

        try self.left.render(self.left, out, depth);
        try out.writeAll(" is ");
        try ObjTypeDef.cast(self.constant.obj()).?.toStringUnqualified(out);
    }

    pub fn toNode(self: *Self) *ParseNode {
        return &self.node;
    }

    pub fn cast(nodePtr: *anyopaque) ?*Self {
        var node = @ptrCast(*ParseNode, @alignCast(@alignOf(ParseNode), nodePtr));
        if (node.node_type != .Is) {
            return null;
        }

        return @fieldParentPtr(Self, "node", node);
    }
};

pub const UnaryNode = struct {
    const Self = @This();

    node: ParseNode = .{
        .node_type = .Unary,
        .toJson = stringify,
        .toByteCode = generate,
        .toValue = val,
        .isConstant = constant,
        .render = render,
    },

    left: *ParseNode,
    operator: TokenType,

    fn constant(nodePtr: *anyopaque) bool {
        const node = @ptrCast(*ParseNode, @alignCast(@alignOf(ParseNode), nodePtr));
        const self = Self.cast(node).?;

        return self.left.isConstant(self.left);
    }

    fn val(nodePtr: *anyopaque, gc: *GarbageCollector) anyerror!Value {
        const node = @ptrCast(*ParseNode, @alignCast(@alignOf(ParseNode), nodePtr));
        if (node.isConstant(node)) {
            const self = Self.cast(node).?;

            const value = try self.left.toValue(self.left, gc);

            return switch (self.operator) {
                .Bnot => Value.fromInteger(~(if (value.isInteger()) value.integer() else @floatToInt(i32, value.float()))),
                .Bang => Value.fromBoolean(!value.boolean()),
                .Minus => number: {
                    if (value.isInteger()) {
                        break :number Value.fromInteger(-value.integer());
                    } else {
                        break :number Value.fromFloat(-value.float());
                    }
                },
                else => unreachable,
            };
        }

        return GenError.NotConstant;
    }

    fn generate(nodePtr: *anyopaque, codegenPtr: *anyopaque, breaks: ?*std.ArrayList(usize)) anyerror!?*ObjFunction {
        var codegen = @ptrCast(*CodeGen, @alignCast(@alignOf(CodeGen), codegenPtr));
        var node = @ptrCast(*ParseNode, @alignCast(@alignOf(ParseNode), nodePtr));

        if (node.synchronize(codegen)) {
            return null;
        }

        var self = Self.cast(node).?;

        if (self.left.type_def == null or self.left.type_def.?.def_type == .Placeholder) {
            try codegen.reportPlaceholder(self.left.type_def.?.resolved_type.?.Placeholder);

            return null;
        }

        _ = try self.left.toByteCode(self.left, codegen, breaks);

        const left_type = self.left.type_def.?;
        switch (self.operator) {
            .Bnot => {
                if (left_type.def_type != .Integer) {
                    try codegen.reportErrorFmt(
                        self.left.location,
                        "Expected type `int`, got `{s}`",
                        .{try left_type.toStringAlloc(codegen.gc.allocator)},
                    );
                }

                try codegen.OP_BNOT(
                    self.node.location,
                    codegen.popRegister(),
                    codegen.pushRegister(),
                );
            },
            .Bang => {
                if (left_type.def_type != .Bool) {
                    try codegen.reportErrorFmt(
                        self.left.location,
                        "Expected type `bool`, got `{s}`",
                        .{try left_type.toStringAlloc(codegen.gc.allocator)},
                    );
                }

                try codegen.OP_NOT(
                    self.node.location,
                    codegen.popRegister(),
                    codegen.pushRegister(),
                );
            },
            .Minus => {
                if (left_type.def_type != .Integer and left_type.def_type != .Float) {
                    try codegen.reportErrorFmt(
                        self.left.location,
                        "Expected type `int` or `float`, got `{s}`",
                        .{try left_type.toStringAlloc(codegen.gc.allocator)},
                    );
                }

                try codegen.OP_NEGATE(
                    self.node.location,
                    codegen.popRegister(),
                    codegen.pushRegister(),
                );
            },
            else => unreachable,
        }

        try node.patchOptJumps(codegen);
        try node.endScope(codegen);

        return null;
    }

    fn stringify(nodePtr: *anyopaque, out: *const std.ArrayList(u8).Writer) RenderError!void {
        var node = @ptrCast(*ParseNode, @alignCast(@alignOf(ParseNode), nodePtr));
        var self = Self.cast(node).?;

        try out.writeAll("{\"node\": \"Unary\", \"left\": ");

        try self.left.toJson(self.left, out);
        try out.print(", \"operator\": \"{}\", ", .{self.operator});

        try ParseNode.stringify(node, out);

        try out.writeAll("}");
    }

    fn render(nodePtr: *anyopaque, out: *const std.ArrayList(u8).Writer, depth: usize) RenderError!void {
        const node = @ptrCast(*ParseNode, @alignCast(@alignOf(ParseNode), nodePtr));
        const self = Self.cast(node).?;

        try out.writeByte(switch (self.operator) {
            .Minus => '-',
            .Bang => '!',
            .Bnot => '~',
            else => unreachable,
        });
        try self.left.render(self.left, out, depth);
    }

    pub fn toNode(self: *Self) *ParseNode {
        return &self.node;
    }

    pub fn cast(nodePtr: *anyopaque) ?*Self {
        var node = @ptrCast(*ParseNode, @alignCast(@alignOf(ParseNode), nodePtr));
        if (node.node_type != .Unary) {
            return null;
        }

        return @fieldParentPtr(Self, "node", node);
    }
};

pub const BinaryNode = struct {
    const Self = @This();

    node: ParseNode = .{
        .node_type = .Binary,
        .toJson = stringify,
        .toByteCode = generate,
        .toValue = val,
        .isConstant = constant,
        .render = render,
    },

    left: *ParseNode,
    right: *ParseNode,
    operator: TokenType,

    fn constant(nodePtr: *anyopaque) bool {
        const node = @ptrCast(*ParseNode, @alignCast(@alignOf(ParseNode), nodePtr));
        const self = Self.cast(node).?;

        return self.left.isConstant(self.left) and self.right.isConstant(self.right);
    }

    fn val(nodePtr: *anyopaque, gc: *GarbageCollector) anyerror!Value {
        const node = @ptrCast(*ParseNode, @alignCast(@alignOf(ParseNode), nodePtr));
        if (node.isConstant(node)) {
            const self = Self.cast(node).?;

            var left = floatToInteger(try self.left.toValue(self.left, gc));
            var right = floatToInteger(try self.right.toValue(self.right, gc));
            var left_f: ?f64 = if (left.isFloat()) left.float() else null;
            var right_f: ?f64 = if (right.isFloat()) right.float() else null;
            var left_i: ?i32 = if (left.isInteger()) left.integer() else null;
            var right_i: ?i32 = if (right.isInteger()) right.integer() else null;

            switch (self.operator) {
                .Ampersand => {
                    return Value.fromInteger((left_i orelse @floatToInt(i32, left_f.?)) & (right_i orelse @floatToInt(i32, right_f.?)));
                },
                .Bor => {
                    return Value.fromInteger((left_i orelse @floatToInt(i32, left_f.?)) | (right_i orelse @floatToInt(i32, right_f.?)));
                },
                .Xor => {
                    return Value.fromInteger((left_i orelse @floatToInt(i32, left_f.?)) ^ (right_i orelse @floatToInt(i32, right_f.?)));
                },
                .ShiftLeft => {
                    const b = right_i orelse @floatToInt(i32, right_f.?);

                    if (b < 0) {
                        if (b * -1 > std.math.maxInt(u6)) {
                            return Value.fromInteger(0);
                        }

                        return Value.fromInteger(
                            (left_i orelse @floatToInt(i32, left_f.?)) >> @truncate(u5, @intCast(u64, b * -1)),
                        );
                    } else {
                        if (b > std.math.maxInt(u6)) {
                            return Value.fromInteger(0);
                        }

                        return Value.fromInteger(
                            (left_i orelse @floatToInt(i32, left_f.?)) << @truncate(u5, @intCast(u64, b)),
                        );
                    }
                },
                .ShiftRight => {
                    const b = right_i orelse @floatToInt(i32, right_f.?);

                    if (b < 0) {
                        if (b * -1 > std.math.maxInt(u6)) {
                            return Value.fromInteger(0);
                        }

                        return Value.fromInteger((left_i orelse @floatToInt(i32, left_f.?)) << @truncate(u5, @intCast(u64, b * -1)));
                    } else {
                        if (b > std.math.maxInt(u6)) {
                            return Value.fromInteger(0);
                        }

                        return Value.fromInteger((left_i orelse @floatToInt(i32, left_f.?)) >> @truncate(u5, @intCast(u64, b)));
                    }
                },
                .QuestionQuestion => {
                    if (left.isNull()) {
                        return right;
                    }

                    return left;
                },
                .Greater => {
                    if (left_f) |lf| {
                        if (right_f) |rf| {
                            return Value.fromBoolean(lf > rf);
                        } else {
                            return Value.fromBoolean(lf > @intToFloat(f64, right_i.?));
                        }
                    } else {
                        if (right_f) |rf| {
                            return Value.fromBoolean(@intToFloat(f64, left_i.?) > rf);
                        } else {
                            return Value.fromBoolean(left_i.? > right_i.?);
                        }
                    }
                    return Value.fromBoolean((left_f orelse left_i.?) > (right_f orelse right_i.?));
                },
                .Less => {
                    if (left_f) |lf| {
                        if (right_f) |rf| {
                            return Value.fromBoolean(lf < rf);
                        } else {
                            return Value.fromBoolean(lf < @intToFloat(f64, right_i.?));
                        }
                    } else {
                        if (right_f) |rf| {
                            return Value.fromBoolean(@intToFloat(f64, left_i.?) < rf);
                        } else {
                            return Value.fromBoolean(left_i.? < right_i.?);
                        }
                    }
                    return Value.fromBoolean((left_f orelse left_i.?) < (right_f orelse right_i.?));
                },
                .GreaterEqual => {
                    if (left_f) |lf| {
                        if (right_f) |rf| {
                            return Value.fromBoolean(lf >= rf);
                        } else {
                            return Value.fromBoolean(lf >= @intToFloat(f64, right_i.?));
                        }
                    } else {
                        if (right_f) |rf| {
                            return Value.fromBoolean(@intToFloat(f64, left_i.?) >= rf);
                        } else {
                            return Value.fromBoolean(left_i.? >= right_i.?);
                        }
                    }
                    return Value.fromBoolean((left_f orelse left_i.?) >= (right_f orelse right_i.?));
                },
                .LessEqual => {
                    if (left_f) |lf| {
                        if (right_f) |rf| {
                            return Value.fromBoolean(lf <= rf);
                        } else {
                            return Value.fromBoolean(lf <= @intToFloat(f64, right_i.?));
                        }
                    } else {
                        if (right_f) |rf| {
                            return Value.fromBoolean(@intToFloat(f64, left_i.?) <= rf);
                        } else {
                            return Value.fromBoolean(left_i.? <= right_i.?);
                        }
                    }
                    return Value.fromBoolean((left_f orelse left_i.?) <= (right_f orelse right_i.?));
                },
                .BangEqual => {
                    return Value.fromBoolean(!_value.valueEql(left, right));
                },
                .EqualEqual => {
                    return Value.fromBoolean(_value.valueEql(left, right));
                },
                .Plus => {
                    const right_s: ?*ObjString = if (right.isObj()) ObjString.cast(right.obj()) else null;
                    const left_s: ?*ObjString = if (left.isObj()) ObjString.cast(left.obj()) else null;

                    const right_l: ?*ObjList = if (right.isObj()) ObjList.cast(right.obj()) else null;
                    const left_l: ?*ObjList = if (left.isObj()) ObjList.cast(left.obj()) else null;

                    const right_m: ?*ObjMap = if (right.isObj()) ObjMap.cast(right.obj()) else null;
                    const left_m: ?*ObjMap = if (left.isObj()) ObjMap.cast(left.obj()) else null;

                    if (right_s != null) {
                        var new_string: std.ArrayList(u8) = std.ArrayList(u8).init(gc.allocator);
                        try new_string.appendSlice(left_s.?.string);
                        try new_string.appendSlice(right_s.?.string);

                        return (try gc.copyString(new_string.items)).toValue();
                    } else if (right_f != null or left_f != null) {
                        return Value.fromFloat((right_f orelse @intToFloat(f64, right_i.?)) + (left_f orelse @intToFloat(f64, left_i.?)));
                    } else if (right_i != null or left_i != null) {
                        return Value.fromInteger(right_i.? + left_i.?);
                    } else if (right_l != null) {
                        var new_list = std.ArrayList(Value).init(gc.allocator);
                        try new_list.appendSlice(left_l.?.items.items);
                        try new_list.appendSlice(right_l.?.items.items);

                        var list = try gc.allocateObject(
                            ObjList,
                            ObjList{
                                .type_def = left_l.?.type_def,
                                .methods = left_l.?.methods,
                                .items = new_list,
                            },
                        );

                        return list.toValue();
                    }

                    // map
                    var new_map = try left_m.?.map.clone();
                    var it = right_m.?.map.iterator();
                    while (it.next()) |entry| {
                        try new_map.put(entry.key_ptr.*, entry.value_ptr.*);
                    }

                    var map = try gc.allocateObject(
                        ObjMap,
                        ObjMap{
                            .type_def = left_m.?.type_def,
                            .methods = left_m.?.methods,
                            .map = new_map,
                        },
                    );

                    return map.toValue();
                },
                .Minus => {
                    if (right_f != null or left_f != null) {
                        return Value.fromFloat((right_f orelse @intToFloat(f64, right_i.?)) - (left_f orelse @intToFloat(f64, left_i.?)));
                    }

                    return Value.fromInteger(right_i.? - left_i.?);
                },
                .Star => {
                    if (right_f != null or left_f != null) {
                        return Value.fromFloat((right_f orelse @intToFloat(f64, right_i.?)) * (left_f orelse @intToFloat(f64, left_i.?)));
                    }

                    return Value.fromInteger(right_i.? * left_i.?);
                },
                .Slash => {
                    if (right_f != null or left_f != null) {
                        return Value.fromFloat((right_f orelse @intToFloat(f64, right_i.?)) / (left_f orelse @intToFloat(f64, left_i.?)));
                    }

                    return Value.fromFloat(@intToFloat(f64, right_i.?) / @intToFloat(f64, left_i.?));
                },
                .Percent => {
                    if (right_f != null or left_f != null) {
                        return Value.fromFloat(@mod((right_f orelse @intToFloat(f64, right_i.?)), (left_f orelse @intToFloat(f64, left_i.?))));
                    }

                    return Value.fromInteger(@mod(right_i.?, left_i.?));
                },
                .And => {
                    return Value.fromBoolean(left.boolean() and right.boolean());
                },
                .Or => {
                    return Value.fromBoolean(left.boolean() or right.boolean());
                },
                else => unreachable,
            }
        }

        return GenError.NotConstant;
    }

    fn generate(nodePtr: *anyopaque, codegenPtr: *anyopaque, breaks: ?*std.ArrayList(usize)) anyerror!?*ObjFunction {
        var codegen = @ptrCast(*CodeGen, @alignCast(@alignOf(CodeGen), codegenPtr));
        var node = @ptrCast(*ParseNode, @alignCast(@alignOf(ParseNode), nodePtr));

        if (node.synchronize(codegen)) {
            return null;
        }

        var self = Self.cast(node).?;

        const left_type = self.left.type_def.?;
        const right_type = self.right.type_def.?;

        if (self.left.type_def == null or self.left.type_def.?.def_type == .Placeholder) {
            try codegen.reportPlaceholder(self.left.type_def.?.resolved_type.?.Placeholder);
        }

        if (self.right.type_def == null or self.right.type_def.?.def_type == .Placeholder) {
            try codegen.reportPlaceholder(self.right.type_def.?.resolved_type.?.Placeholder);
        }

        switch (self.operator) {
            .QuestionQuestion,
            .Ampersand,
            .Bor,
            .Xor,
            .ShiftLeft,
            .ShiftRight,
            .Plus,
            .Minus,
            .Star,
            .Slash,
            .Percent,
            .And,
            .Or,
            => {
                if (!left_type.eql(right_type)) {
                    try codegen.reportTypeCheckAt(left_type, right_type, "Type mismatch", node.location);
                }
            },

            .Greater,
            .Less,
            .GreaterEqual,
            .LessEqual,
            .BangEqual,
            .EqualEqual,
            => {
                // We allow comparison between float and int so raise error if type != and one operand is not a number
                if (!left_type.eql(right_type) and ((left_type.def_type != .Integer and left_type.def_type != .Float) or (right_type.def_type != .Integer and right_type.def_type != .Float))) {
                    try codegen.reportTypeCheckAt(left_type, right_type, "Type mismatch", node.location);
                }
            },

            else => unreachable,
        }

        switch (self.operator) {
            .QuestionQuestion => {
                if (!left_type.optional) {
                    try codegen.reportErrorAt(node.location, "Not an optional");
                }

                _ = try self.left.toByteCode(self.left, codegen, breaks);

                const end_jump: usize = try codegen.emitJump(self.node.location, .OP_JUMP_IF_NOT_NULL, codegen.popRegister());

                _ = try self.right.toByteCode(self.right, codegen, breaks);

                try codegen.patchJump(end_jump);
            },
            .Ampersand => {
                // Checking only left operand since we asserted earlier that both operand have the same type
                if (left_type.def_type != .Integer) {
                    try codegen.reportErrorAt(self.left.location, "Expected `int`.");
                }

                _ = try self.right.toByteCode(self.right, codegen, breaks);
                _ = try self.left.toByteCode(self.left, codegen, breaks);
                try codegen.OP_BAND(
                    self.node.location,
                    codegen.popRegister(),
                    codegen.popRegister(),
                    codegen.pushRegister(),
                );
            },
            .Bor => {
                // Checking only left operand since we asserted earlier that both operand have the same type
                if (left_type.def_type != .Integer) {
                    try codegen.reportErrorAt(self.left.location, "Expected `int`.");
                }

                _ = try self.right.toByteCode(self.right, codegen, breaks);
                _ = try self.left.toByteCode(self.left, codegen, breaks);
                try codegen.OP_BOR(
                    self.node.location,
                    codegen.popRegister(),
                    codegen.popRegister(),
                    codegen.pushRegister(),
                );
            },
            .Xor => {
                // Checking only left operand since we asserted earlier that both operand have the same type
                if (left_type.def_type != .Integer) {
                    try codegen.reportErrorAt(self.left.location, "Expected `int`.");
                }

                _ = try self.right.toByteCode(self.right, codegen, breaks);
                _ = try self.left.toByteCode(self.left, codegen, breaks);
                try codegen.OP_XOR(
                    self.node.location,
                    codegen.popRegister(),
                    codegen.popRegister(),
                    codegen.pushRegister(),
                );
            },
            .ShiftLeft => {
                // Checking only left operand since we asserted earlier that both operand have the same type
                if (left_type.def_type != .Integer) {
                    try codegen.reportErrorAt(self.left.location, "Expected `int`.");
                }

                _ = try self.right.toByteCode(self.right, codegen, breaks);
                _ = try self.left.toByteCode(self.left, codegen, breaks);
                try codegen.OP_SHL(
                    self.node.location,
                    codegen.popRegister(),
                    codegen.popRegister(),
                    codegen.pushRegister(),
                );
            },
            .ShiftRight => {
                // Checking only left operand since we asserted earlier that both operand have the same type
                if (left_type.def_type != .Integer) {
                    try codegen.reportErrorAt(self.left.location, "Expected `int`.");
                }

                _ = try self.right.toByteCode(self.right, codegen, breaks);
                _ = try self.left.toByteCode(self.left, codegen, breaks);
                try codegen.OP_SHR(
                    self.node.location,
                    codegen.popRegister(),
                    codegen.popRegister(),
                    codegen.pushRegister(),
                );
            },
            .Greater => {
                // Checking only left operand since we asserted earlier that both operand have the same type
                if (left_type.def_type != .Integer and left_type.def_type != .Float) {
                    try codegen.reportErrorAt(self.left.location, "Expected `int` or `float`.");
                }

                _ = try self.right.toByteCode(self.right, codegen, breaks);
                _ = try self.left.toByteCode(self.left, codegen, breaks);
                try codegen.OP_GREATER(
                    self.node.location,
                    codegen.popRegister(),
                    codegen.popRegister(),
                    codegen.pushRegister(),
                );
            },
            .Less => {
                if (left_type.def_type != .Integer and left_type.def_type != .Float) {
                    try codegen.reportErrorAt(self.left.location, "Expected `int` or `float`.");
                }

                _ = try self.right.toByteCode(self.right, codegen, breaks);
                _ = try self.left.toByteCode(self.left, codegen, breaks);
                try codegen.OP_LESS(
                    self.node.location,
                    codegen.popRegister(),
                    codegen.popRegister(),
                    codegen.pushRegister(),
                );
            },
            .GreaterEqual => {
                if (left_type.def_type != .Integer and left_type.def_type != .Float) {
                    try codegen.reportErrorAt(self.left.location, "Expected `int` or `float`.");
                }

                _ = try self.right.toByteCode(self.right, codegen, breaks);
                _ = try self.left.toByteCode(self.left, codegen, breaks);
                try codegen.OP_LESS(
                    self.node.location,
                    codegen.popRegister(),
                    codegen.popRegister(),
                    codegen.pushRegister(),
                );
                try codegen.OP_NOT(
                    self.node.location,
                    codegen.popRegister(),
                    codegen.pushRegister(),
                );
            },
            .LessEqual => {
                if (left_type.def_type != .Integer and left_type.def_type != .Float) {
                    try codegen.reportErrorAt(self.left.location, "Expected `int` or `float`.");
                }

                _ = try self.right.toByteCode(self.right, codegen, breaks);
                _ = try self.left.toByteCode(self.left, codegen, breaks);
                try codegen.OP_GREATER(
                    self.node.location,
                    codegen.popRegister(),
                    codegen.popRegister(),
                    codegen.pushRegister(),
                );
                try codegen.OP_NOT(
                    self.node.location,
                    codegen.popRegister(),
                    codegen.pushRegister(),
                );
            },
            .BangEqual => {
                _ = try self.right.toByteCode(self.right, codegen, breaks);
                _ = try self.left.toByteCode(self.left, codegen, breaks);
                try codegen.OP_EQUAL(
                    self.node.location,
                    codegen.popRegister(),
                    codegen.popRegister(),
                    codegen.pushRegister(),
                );
                try codegen.OP_NOT(
                    self.node.location,
                    codegen.popRegister(),
                    codegen.pushRegister(),
                );
            },
            .EqualEqual => {
                _ = try self.right.toByteCode(self.right, codegen, breaks);
                _ = try self.left.toByteCode(self.left, codegen, breaks);
                try codegen.OP_EQUAL(
                    self.node.location,
                    codegen.popRegister(),
                    codegen.popRegister(),
                    codegen.pushRegister(),
                );
            },
            .Plus => {
                // zig fmt: off
                if (left_type.def_type != .Integer
                    and left_type.def_type != .Float
                    and left_type.def_type != .String
                    and left_type.def_type != .List
                    and left_type.def_type != .Map) {
                    try codegen.reportErrorAt(self.left.location, "Expected a `int`, `float`, `str`, list or map.");
                }
                // zig fmt: on

                _ = try self.right.toByteCode(self.right, codegen, breaks);
                _ = try self.left.toByteCode(self.left, codegen, breaks);
                try codegen.emitCodeRegs(
                    self.node.location,
                    switch (left_type.def_type) {
                        .String => .OP_ADD_STRING,
                        .List => .OP_ADD_LIST,
                        .Map => .OP_ADD_MAP,
                        else => .OP_ADD,
                    },
                    codegen.popRegister(),
                    codegen.popRegister(),
                    codegen.pushRegister(),
                );
            },
            .Minus => {
                if (left_type.def_type != .Integer and left_type.def_type != .Float) {
                    try codegen.reportErrorAt(self.left.location, "Expected `int` or `float`.");
                }

                _ = try self.right.toByteCode(self.right, codegen, breaks);
                _ = try self.left.toByteCode(self.left, codegen, breaks);
                try codegen.OP_SUBTRACT(
                    self.node.location,
                    codegen.popRegister(),
                    codegen.popRegister(),
                    codegen.pushRegister(),
                );
            },
            .Star => {
                if (left_type.def_type != .Integer and left_type.def_type != .Float) {
                    try codegen.reportErrorAt(self.left.location, "Expected `int` or `float`.");
                }

                _ = try self.right.toByteCode(self.right, codegen, breaks);
                _ = try self.left.toByteCode(self.left, codegen, breaks);
                try codegen.OP_MULTIPLY(
                    self.node.location,
                    codegen.popRegister(),
                    codegen.popRegister(),
                    codegen.pushRegister(),
                );
            },
            .Slash => {
                if (left_type.def_type != .Integer and left_type.def_type != .Float) {
                    try codegen.reportErrorAt(self.left.location, "Expected `int` or `float`.");
                }

                _ = try self.right.toByteCode(self.right, codegen, breaks);
                _ = try self.left.toByteCode(self.left, codegen, breaks);
                try codegen.OP_DIVIDE(
                    self.node.location,
                    codegen.popRegister(),
                    codegen.popRegister(),
                    codegen.pushRegister(),
                );
            },
            .Percent => {
                if (left_type.def_type != .Integer and left_type.def_type != .Float) {
                    try codegen.reportErrorAt(self.left.location, "Expected `int` or `float`.");
                }

                _ = try self.right.toByteCode(self.right, codegen, breaks);
                _ = try self.left.toByteCode(self.left, codegen, breaks);
                try codegen.OP_MOD(
                    self.node.location,
                    codegen.popRegister(),
                    codegen.popRegister(),
                    codegen.pushRegister(),
                );
            },
            .And => {
                if (left_type.def_type != .Bool) {
                    try codegen.reportErrorAt(node.location, "`and` expects operands to be `bool`");
                }

                _ = try self.left.toByteCode(self.left, codegen, breaks);

                const end_jump: usize = try codegen.emitJump(
                    self.node.location,
                    .OP_JUMP_IF_FALSE,
                    codegen.popRegister(),
                );

                _ = try self.right.toByteCode(self.right, codegen, breaks);

                try codegen.patchJump(end_jump);
            },
            .Or => {
                if (left_type.def_type != .Bool) {
                    try codegen.reportErrorAt(node.location, "`and` expects operands to be `bool`");
                }

                _ = try self.left.toByteCode(self.left, codegen, breaks);

                const end_jump: usize = try codegen.emitJump(
                    self.node.location,
                    .OP_JUMP_IF_FALSE,
                    codegen.popRegister(),
                );
                _ = try self.right.toByteCode(self.right, codegen, breaks);

                try codegen.patchJump(end_jump);
            },
            else => unreachable,
        }

        try node.patchOptJumps(codegen);
        try node.endScope(codegen);

        return null;
    }

    fn stringify(nodePtr: *anyopaque, out: *const std.ArrayList(u8).Writer) RenderError!void {
        var node = @ptrCast(*ParseNode, @alignCast(@alignOf(ParseNode), nodePtr));
        var self = Self.cast(node).?;

        try out.writeAll("{\"node\": \"Binary\", \"left\": ");

        try self.left.toJson(self.left, out);
        try out.print(", \"operator\": \"{}\", \"right\": ", .{self.operator});
        try self.right.toJson(self.right, out);
        try out.writeAll(", ");

        try ParseNode.stringify(node, out);

        try out.writeAll("}");
    }

    fn render(nodePtr: *anyopaque, out: *const std.ArrayList(u8).Writer, depth: usize) RenderError!void {
        const node = @ptrCast(*ParseNode, @alignCast(@alignOf(ParseNode), nodePtr));
        const self = Self.cast(node).?;

        try self.left.render(self.left, out, depth);
        try out.writeAll(switch (self.operator) {
            .QuestionQuestion => " ?? ",
            .Ampersand => " & ",
            .Bor => " \\ ",
            .Xor => " ^ ",
            .ShiftLeft => " << ",
            .ShiftRight => " >> ",
            .Greater => " > ",
            .Less => " < ",
            .GreaterEqual => " >= ",
            .LessEqual => " <= ",
            .BangEqual => " != ",
            .EqualEqual => " == ",
            .Plus => " + ",
            .Minus => " - ",
            .Star => " * ",
            .Slash => " / ",
            .Percent => " % ",
            .And => " and ",
            .Or => " or ",
            else => unreachable,
        });
        try self.right.render(self.right, out, depth);
    }

    pub fn toNode(self: *Self) *ParseNode {
        return &self.node;
    }

    pub fn cast(nodePtr: *anyopaque) ?*Self {
        var node = @ptrCast(*ParseNode, @alignCast(@alignOf(ParseNode), nodePtr));
        if (node.node_type != .Binary) {
            return null;
        }

        return @fieldParentPtr(Self, "node", node);
    }
};

pub const SubscriptNode = struct {
    const Self = @This();

    node: ParseNode = .{
        .node_type = .Subscript,
        .toJson = stringify,
        .toByteCode = generate,
        .toValue = val,
        .isConstant = constant,
        .render = render,
    },

    subscripted: *ParseNode,
    index: *ParseNode,
    value: ?*ParseNode,

    fn constant(nodePtr: *anyopaque) bool {
        const node = @ptrCast(*ParseNode, @alignCast(@alignOf(ParseNode), nodePtr));
        const self = Self.cast(node).?;

        return self.subscripted.isConstant(self.subscripted) and self.index.isConstant(self.index) and self.value == null;
    }

    fn val(nodePtr: *anyopaque, gc: *GarbageCollector) anyerror!Value {
        const node = @ptrCast(*ParseNode, @alignCast(@alignOf(ParseNode), nodePtr));
        if (node.isConstant(node)) {
            const self = Self.cast(node).?;

            const subscriptable = (try self.subscripted.toValue(self.subscripted, gc)).obj();
            const index = floatToInteger(try self.index.toValue(self.index, gc));

            switch (subscriptable.obj_type) {
                .List => {
                    const list: *ObjList = ObjList.cast(subscriptable).?;

                    const list_index_i: ?i32 = if (index.isInteger()) index.integer() else null;

                    if (list_index_i == null or list_index_i.? < 0) {
                        return VM.Error.OutOfBound;
                    }

                    const list_index: usize = @intCast(usize, list_index_i.?);

                    if (list_index < list.items.items.len) {
                        return list.items.items[list_index];
                    } else {
                        return VM.Error.OutOfBound;
                    }
                },
                .Map => {
                    const map: *ObjMap = ObjMap.cast(subscriptable).?;

                    if (map.map.get(index)) |value| {
                        return value;
                    } else {
                        return Value.Null;
                    }
                },
                .String => {
                    const str: *ObjString = ObjString.cast(subscriptable).?;

                    const str_index_i: ?i32 = if (index.isInteger()) index.integer() else null;

                    if (str_index_i == null or str_index_i.? < 0) {
                        return VM.Error.OutOfBound;
                    }

                    const str_index: usize = @intCast(usize, str_index_i.?);

                    if (str_index < str.string.len) {
                        return (try gc.copyString(&([_]u8{str.string[str_index]}))).toValue();
                    } else {
                        return VM.Error.OutOfBound;
                    }
                },
                else => unreachable,
            }
        }

        return GenError.NotConstant;
    }

    fn generate(nodePtr: *anyopaque, codegenPtr: *anyopaque, breaks: ?*std.ArrayList(usize)) anyerror!?*ObjFunction {
        var codegen = @ptrCast(*CodeGen, @alignCast(@alignOf(CodeGen), codegenPtr));
        var node = @ptrCast(*ParseNode, @alignCast(@alignOf(ParseNode), nodePtr));

        if (node.synchronize(codegen)) {
            return null;
        }

        var self = Self.cast(node).?;

        _ = try self.subscripted.toByteCode(self.subscripted, codegen, breaks);

        if (self.subscripted.type_def == null or self.subscripted.type_def.?.def_type == .Placeholder) {
            try codegen.reportPlaceholder(self.subscripted.type_def.?.resolved_type.?.Placeholder);
        }

        if (self.index.type_def == null or self.index.type_def.?.def_type == .Placeholder) {
            try codegen.reportPlaceholder(self.index.type_def.?.resolved_type.?.Placeholder);
        }

        if (self.value != null and (self.value.?.type_def == null or self.value.?.type_def.?.def_type == .Placeholder)) {
            try codegen.reportPlaceholder(self.value.?.type_def.?.resolved_type.?.Placeholder);
        }

        var get_code: OpCode = .OP_GET_LIST_SUBSCRIPT;
        var set_code: OpCode = .OP_SET_LIST_SUBSCRIPT;
        switch (self.subscripted.type_def.?.def_type) {
            .String => {
                if (self.index.type_def.?.def_type != .Integer) {
                    try codegen.reportErrorAt(self.index.location, "Expected `int` index.");
                }

                get_code = .OP_GET_STRING_SUBSCRIPT;

                assert(self.value == null);
            },
            .List => {
                if (self.index.type_def.?.def_type != .Integer) {
                    try codegen.reportErrorAt(self.index.location, "Expected `int` index.");
                }

                if (self.value) |value| {
                    if (!self.subscripted.type_def.?.resolved_type.?.List.item_type.eql(value.type_def.?)) {
                        try codegen.reportTypeCheckAt(self.subscripted.type_def.?.resolved_type.?.List.item_type, value.type_def.?, "Bad value type", value.location);
                    }
                }
            },
            .Map => {
                if (!self.subscripted.type_def.?.resolved_type.?.Map.key_type.eql(self.index.type_def.?)) {
                    try codegen.reportTypeCheckAt(self.subscripted.type_def.?.resolved_type.?.Map.key_type, self.index.type_def.?, "Bad key type", self.index.location);
                }

                if (self.value) |value| {
                    if (!self.subscripted.type_def.?.resolved_type.?.Map.value_type.eql(value.type_def.?)) {
                        try codegen.reportTypeCheckAt(self.subscripted.type_def.?.resolved_type.?.Map.value_type, value.type_def.?, "Bad value type", value.location);
                    }
                }

                get_code = .OP_GET_MAP_SUBSCRIPT;
                set_code = .OP_SET_MAP_SUBSCRIPT;
            },
            else => try codegen.reportErrorAt(node.location, "Not subscriptable."),
        }

        _ = try self.index.toByteCode(self.index, codegen, breaks);

        if (self.value) |value| {
            _ = try value.toByteCode(value, codegen, breaks);

            const value_reg = codegen.peekRegister(2);
            const key_reg = codegen.peekRegister(1);
            const subscript_reg = codegen.peekRegister(0);
            try codegen.emitCodeRegs(
                self.node.location,
                set_code,
                key_reg,
                value_reg,
                subscript_reg,
            );
            codegen.popRegister();
            codegen.popRegister();
            // Popping all register expect for the value_reg which is the result of `subscript[key] = value`
        } else {
            const key_reg = codegen.popRegister();
            const subscript_reg = codegen.popRegister();
            try codegen.emitCodeRegs(
                self.node.location,
                get_code,
                subscript_reg,
                key_reg,
                codegen.pushRegister(),
            );
        }

        try node.patchOptJumps(codegen);
        try node.endScope(codegen);

        return null;
    }

    fn stringify(nodePtr: *anyopaque, out: *const std.ArrayList(u8).Writer) RenderError!void {
        var node = @ptrCast(*ParseNode, @alignCast(@alignOf(ParseNode), nodePtr));
        var self = Self.cast(node).?;

        try out.writeAll("{\"node\": \"Subscript\", \"subscripted\": ");

        try self.subscripted.toJson(self.subscripted, out);

        try out.writeAll(", \"index\": ");

        try self.index.toJson(self.index, out);

        try out.writeAll(", ");

        if (self.value) |value| {
            try out.writeAll("\"value\": ");
            try value.toJson(value, out);
            try out.writeAll(", ");
        }

        try ParseNode.stringify(node, out);

        try out.writeAll("}");
    }

    fn render(nodePtr: *anyopaque, out: *const std.ArrayList(u8).Writer, depth: usize) RenderError!void {
        const node = @ptrCast(*ParseNode, @alignCast(@alignOf(ParseNode), nodePtr));
        const self = Self.cast(node).?;

        try self.subscripted.render(self.subscripted, out, depth);
        try out.writeAll("[");
        try self.index.render(self.index, out, depth);
        try out.writeAll("]");
        if (self.value) |value| {
            try out.writeAll(" = ");
            try value.render(value, out, depth);
        }
    }

    pub fn toNode(self: *Self) *ParseNode {
        return &self.node;
    }

    pub fn cast(nodePtr: *anyopaque) ?*Self {
        var node = @ptrCast(*ParseNode, @alignCast(@alignOf(ParseNode), nodePtr));
        if (node.node_type != .Subscript) {
            return null;
        }

        return @fieldParentPtr(Self, "node", node);
    }
};

pub const TryNode = struct {
    const Self = @This();

    node: ParseNode = .{
        .node_type = .Try,
        .toJson = stringify,
        .toByteCode = generate,
        .toValue = val,
        .isConstant = constant,
        .render = render,
    },

    body: *ParseNode,
    clauses: std.AutoArrayHashMap(*ObjTypeDef, *ParseNode),
    clause_identifiers: [][]const u8,
    unconditional_clause: ?*ParseNode,

    fn constant(_: *anyopaque) bool {
        return false;
    }

    fn val(_: *anyopaque, _: *GarbageCollector) anyerror!Value {
        return GenError.NotConstant;
    }

    fn generate(nodePtr: *anyopaque, codegenPtr: *anyopaque, breaks: ?*std.ArrayList(usize)) anyerror!?*ObjFunction {
        var codegen = @ptrCast(*CodeGen, @alignCast(@alignOf(CodeGen), codegenPtr));
        const node = @ptrCast(*ParseNode, @alignCast(@alignOf(ParseNode), nodePtr));

        if (node.synchronize(codegen)) {
            return null;
        }

        const self = Self.cast(node).?;

        codegen.current.?.try_should_handle = std.AutoHashMap(*ObjTypeDef, void).init(codegen.gc.allocator);
        defer {
            codegen.current.?.try_should_handle.?.deinit();
            codegen.current.?.try_should_handle = null;
        }

        // OP_TRY notifies runtime that we're handling error at offset
        const try_jump = try codegen.emitJump(node.location, .OP_TRY);

        _ = try self.body.toByteCode(self.body, codegen, breaks);

        // Jump reached if no error was raised
        const no_error_jump = try codegen.emitJump(self.body.end_location, .OP_JUMP);

        var exit_jumps = std.ArrayList(usize).init(codegen.gc.allocator);
        defer exit_jumps.deinit();

        try codegen.patchTry(try_jump);
        for (self.clauses.keys()) |error_type| {
            const clause = self.clauses.get(error_type).?;

            // We assume the error is in last register
            try codegen.emitConstant(clause.location, error_type.toValue());
            const type_register = codegen.popRegister();
            const error_register = codegen.popRegister();
            try codegen.OP_IS(
                clause.location,
                error_register,
                type_register,
                codegen.pushRegister(),
            );
            // If error type does not match, jump to next catch clause
            const next_clause_jump: usize = try codegen.emitJump(
                self.node.location,
                .OP_JUMP_IF_FALSE,
                codegen.popRegister(),
            );

            // We don't catch things in the catch clause
            const previous = codegen.current.?.try_should_handle;
            codegen.current.?.try_should_handle = null;

            _ = try clause.toByteCode(clause, codegen, breaks);

            codegen.current.?.try_should_handle = previous;

            // After handling the error, jump over next clauses
            try exit_jumps.append(try codegen.emitJump(self.node.location, .OP_JUMP));

            try codegen.patchJump(next_clause_jump);
        }

        if (self.unconditional_clause) |unconditional_clause| {
            // We don't catch things is the catch clause
            const previous = codegen.current.?.try_should_handle;
            codegen.current.?.try_should_handle = null;

            _ = try unconditional_clause.toByteCode(unconditional_clause, codegen, breaks);

            codegen.current.?.try_should_handle = previous;

            try exit_jumps.append(try codegen.emitJump(self.node.location, .OP_JUMP));
        }

        // Tell runtime we're not in a try block anymore
        try codegen.emitOpCode(node.location, .OP_TRY_END);
        // Uncaught error, throw the error again
        try codegen.emitOpCode(node.location, .OP_THROW);

        // Patch exit jumps
        for (exit_jumps.items) |exit_jump| {
            try codegen.patchJump(exit_jump);
        }

        try codegen.patchJump(no_error_jump);

        // OP_TRY_END notifies runtime that we're not in a try block anymore
        try codegen.emitOpCode(node.location, .OP_TRY_END);

        // Did we handle all errors not specified in current function signature?
        var it = codegen.current.?.try_should_handle.?.iterator();
        while (it.next()) |kv| {
            if (self.unconditional_clause == null and self.clauses.get(try kv.key_ptr.*.toParentType(codegen.gc.allocator, &codegen.gc.type_registry)) == null) {
                const err_str = try kv.key_ptr.*.toStringAlloc(codegen.gc.allocator);
                defer codegen.gc.allocator.free(err_str);

                try codegen.reportErrorFmt(node.location, "Error type `{s}` not handled", .{err_str});
            }
        }

        try node.patchOptJumps(codegen);
        try node.endScope(codegen);

        return null;
    }

    fn stringify(nodePtr: *anyopaque, out: *const std.ArrayList(u8).Writer) RenderError!void {
        var node = @ptrCast(*ParseNode, @alignCast(@alignOf(ParseNode), nodePtr));
        var self = Self.cast(node).?;

        try out.print("{{\"node\": \"Try\", ", .{});

        try ParseNode.stringify(node, out);

        try out.writeAll(",\"body\": ");

        try self.body.toJson(self.body, out);

        try out.writeAll(",\"unconditional_clause\": ");

        if (self.unconditional_clause) |clause| {
            try clause.toJson(clause, out);
        } else {
            try out.writeAll("null");
        }

        try out.writeAll(",\"clauses\": {");
        // TODO
        try out.writeAll("}");

        try out.writeAll("}");
    }

    fn render(nodePtr: *anyopaque, out: *const std.ArrayList(u8).Writer, depth: usize) RenderError!void {
        const node = @ptrCast(*ParseNode, @alignCast(@alignOf(ParseNode), nodePtr));
        const self = Self.cast(node).?;

        try out.writeByteNTimes(' ', depth * 4);
        try out.writeAll("try {\n");
        try self.body.render(self.body, out, depth + 1);
        try out.writeAll("}");

        var it = self.clauses.iterator();
        var i: usize = 0;
        while (it.next()) |kv| : (i += 1) {
            try out.writeAll(" catch (");
            try kv.key_ptr.*.toStringUnqualified(out);
            try out.print("{s}) {{\n", .{self.clause_identifiers[i]});
            try kv.value_ptr.*.render(kv.value_ptr.*, out, depth + 1);
            try out.writeAll("}");
        }

        if (self.unconditional_clause) |unconditional_clause| {
            try out.writeAll(" catch {\n");
            try unconditional_clause.render(unconditional_clause, out, depth + 1);
            try out.writeAll("}");
        }

        try out.writeAll("\n");
    }

    pub fn toNode(self: *Self) *ParseNode {
        return &self.node;
    }

    pub fn cast(nodePtr: *anyopaque) ?*Self {
        var node = @ptrCast(*ParseNode, @alignCast(@alignOf(ParseNode), nodePtr));
        if (node.node_type != .Try) {
            return null;
        }

        return @fieldParentPtr(Self, "node", node);
    }
};

pub const FunctionNode = struct {
    const Self = @This();

    var next_id: usize = 0;

    node: ParseNode = .{
        .node_type = .Function,
        .toJson = stringify,
        .toByteCode = generate,
        .toValue = val,
        .isConstant = constant,
        .render = render,
    },

    id: usize,
    static: bool = false,
    body: ?*BlockNode = null,
    arrow_expr: ?*ParseNode = null,
    native: ?*ObjNative = null,
    test_message: ?*ParseNode = null,
    // If true this is the root of a script being imported
    import_root: bool = false,
    upvalue_binding: std.AutoArrayHashMap(u8, bool),

    // Useful when generating root script bootstrap code
    main_slot: ?usize = null,
    test_slots: ?[]usize = null,
    exported_count: ?usize = null,

    // Set when the function is first generated
    // The JIT compiler can then reference it when creating its closure
    function: ?*ObjFunction = null,

    pub fn nextId() usize {
        Self.next_id += 1;

        return Self.next_id;
    }

    fn constant(_: *anyopaque) bool {
        // TODO: should be true but requires to codegen the node
        return false;
    }

    fn val(_: *anyopaque, _: *GarbageCollector) anyerror!Value {
        return GenError.NotConstant;
    }

    fn generate(nodePtr: *anyopaque, codegenPtr: *anyopaque, breaks: ?*std.ArrayList(usize)) anyerror!?*ObjFunction {
        var codegen = @ptrCast(*CodeGen, @alignCast(@alignOf(CodeGen), codegenPtr));
        var node = @ptrCast(*ParseNode, @alignCast(@alignOf(ParseNode), nodePtr));

        if (node.synchronize(codegen)) {
            return null;
        }

        var self = Self.cast(node).?;

        var enclosing = codegen.current;
        codegen.current = try codegen.gc.allocator.create(Frame);
        codegen.current.?.* = Frame{
            .enclosing = enclosing,
            .function_node = self,
        };

        var function = try ObjFunction.init(
            codegen.gc.allocator,
            self,
            node.type_def.?.resolved_type.?.Function.name,
        );

        function.type_def = node.type_def.?;

        // Check for any remaining placeholders in function signature
        if (function.type_def.def_type == .Placeholder) {
            try codegen.reportPlaceholder(function.type_def.resolved_type.?.Placeholder);
        } else {
            const function_def = function.type_def.resolved_type.?.Function;

            if (function_def.return_type.def_type == .Placeholder) {
                try codegen.reportPlaceholder(function_def.return_type.resolved_type.?.Placeholder);
            }

            if (function_def.yield_type.def_type == .Placeholder) {
                try codegen.reportPlaceholder(function_def.yield_type.resolved_type.?.Placeholder);
            }

            var it = function_def.parameters.iterator();
            while (it.next()) |kv| {
                if (kv.value_ptr.*.def_type == .Placeholder) {
                    try codegen.reportPlaceholder(kv.value_ptr.*.resolved_type.?.Placeholder);
                }
            }

            if (function_def.error_types) |error_types| {
                for (error_types) |error_type| {
                    if (error_type.def_type == .Placeholder) {
                        try codegen.reportPlaceholder(error_type.resolved_type.?.Placeholder);
                    }
                }
            }
        }

        // First chunk constant is the empty string
        _ = try function.chunk.addConstant(
            null,
            Value.fromObj((try codegen.gc.copyString("")).toObj()),
        );

        codegen.current.?.function = try codegen.gc.allocateObject(ObjFunction, function);

        const function_type = node.type_def.?.resolved_type.?.Function.function_type;

        // Can't have both arrow expression and body
        assert((self.arrow_expr != null and self.body == null) or (self.arrow_expr == null and self.body != null));

        // Generate function's body bytecode
        if (self.arrow_expr) |arrow_expr| {
            _ = try arrow_expr.toByteCode(arrow_expr, codegen, breaks);
            try codegen.emitOpCode(arrow_expr.location, .OP_RETURN);
            codegen.current.?.return_emitted = true;
        } else {
            _ = try self.body.?.node.toByteCode(&self.body.?.node, codegen, breaks);
        }

        if (function_type != .Extern) {
            // If .Script, search for exported globals and return them in a map
            if (function_type == .Script or function_type == .ScriptEntryPoint) {
                // If top level, search `main` or `test` function(s) and call them
                // Then put any exported globals on the stack
                if (!codegen.testing and function_type == .ScriptEntryPoint) {
                    if (self.main_slot) |main_slot| {
                        try codegen.OP_GET_GLOBAL(node.location, @intCast(u24, main_slot), codegen.pushRegister());
                        try codegen.OP_PUSH(node.location, codegen.popRegister());
                        try codegen.OP_GET_LOCAL(node.location, 0, codegen.pushRegister()); // cli args are always local 0
                        try codegen.OP_PUSH(node.location, codegen.popRegister());
                        try codegen.OP_CALL(
                            node.location,
                            1,
                            0,
                            codegen.pushRegister(),
                        );
                    }
                } else if (codegen.testing and self.test_slots != null) {
                    // Create an entry point wich runs all `test`
                    for (self.test_slots.?) |slot| {
                        try codegen.OP_GET_GLOBAL(node.location, @intCast(u24, slot), codegen.pushRegister());
                        try codegen.OP_PUSH(node.location, codegen.popRegister());
                        try codegen.OP_CALL(
                            node.location,
                            0,
                            0,
                            codegen.pushRegister(),
                        );
                    }
                }

                // If we're being imported, put all globals on the stack
                if (self.import_root) {
                    if (self.exported_count orelse 0 > 16777215) {
                        try codegen.reportErrorAt(node.location, "Can't export more than 16777215 values.");
                    }

                    var index: usize = 0;
                    while (index < self.exported_count orelse 0) : (index += 1) {
                        try codegen.OP_GET_GLOBAL(node.location, @intCast(u24, index), codegen.pushRegister());
                        try codegen.OP_PUSH(node.location, codegen.popRegister());
                    }

                    try codegen.OP_EXPORT(node.location, @intCast(u24, self.exported_count orelse 0));
                } else {
                    try codegen.OP_VOID(node.location, codegen.pushRegister());
                    try codegen.OP_RETURN(node.location, codegen.popRegister());
                    codegen.current.?.return_emitted = true;
                }
            } else if (codegen.current.?.function.?.type_def.resolved_type.?.Function.return_type.def_type == .Void and !codegen.current.?.return_emitted) {
                // TODO: detect if some branches of the function body miss a return statement
                try codegen.emitReturn(node.location);
            } else if (!codegen.current.?.return_emitted) {
                try codegen.reportErrorAt(node.location, "Missing return statement");
            }
        }

        var frame = codegen.current.?;
        var current_function: *ObjFunction = frame.function.?;
        current_function.upvalue_count = @intCast(u8, self.upvalue_binding.count());

        if (BuildOptions.debug) {
            try disassembleChunk(&current_function.chunk, current_function.name.string);
            std.debug.print("\n\n", .{});
        }

        codegen.current = frame.enclosing;

        if (function_type != .ScriptEntryPoint) {
            // `extern` functions don't have upvalues
            if (function_type == .Extern) {
                try codegen.OP_CONSTANT(
                    node.location,
                    try codegen.makeConstant(self.native.?.toValue()),
                    codegen.pushRegister(),
                );
            } else {
                try codegen.OP_CLOSURE(
                    node.location,
                    try codegen.makeConstant(current_function.toValue()),
                    codegen.pushRegister(),
                );

                var it = self.upvalue_binding.iterator();
                while (it.next()) |kv| {
                    try codegen.emit(node.location, if (kv.value_ptr.*) 1 else 0);
                    try codegen.emit(node.location, kv.key_ptr.*);
                }
            }
        }

        try node.patchOptJumps(codegen);
        try node.endScope(codegen);

        self.function = current_function;

        return current_function;
    }

    fn stringify(nodePtr: *anyopaque, out: *const std.ArrayList(u8).Writer) RenderError!void {
        var node = @ptrCast(*ParseNode, @alignCast(@alignOf(ParseNode), nodePtr));
        var self = Self.cast(node).?;

        try out.print(
            "{{\"node\": \"Function\", \"type\": \"{}\", \"name\": \"{s}\", ",
            .{
                self.node.type_def.?.resolved_type.?.Function.function_type,
                self.node.type_def.?.resolved_type.?.Function.name.string,
            },
        );

        if (self.body) |body| {
            try out.writeAll("\"body\": ");

            try body.toNode().toJson(body.toNode(), out);
        } else if (self.arrow_expr) |expr| {
            try out.writeAll("\"arrow_expr\": ");

            try expr.toJson(expr, out);
        }

        try out.writeAll(", ");

        if (self.native) |native| {
            try out.writeAll("\"native\": \"");

            try valueToString(out, native.toValue());

            try out.writeAll("\",");
        }

        if (self.test_message) |test_message| {
            try out.writeAll("\"test_message\": ");
            try test_message.toJson(test_message, out);

            try out.writeAll(", ");
        }

        try ParseNode.stringify(node, out);

        try out.writeAll("}");
    }

    pub fn init(parser: *Parser, function_type: FunctionType, script_name: []const u8, name: ?[]const u8) !Self {
        var self = Self{
            .id = Self.nextId(),
            .body = try parser.gc.allocator.create(BlockNode),
            .upvalue_binding = std.AutoArrayHashMap(u8, bool).init(parser.gc.allocator),
        };

        self.body.?.* = BlockNode.init(parser.gc.allocator);

        const function_name: []const u8 = switch (function_type) {
            .EntryPoint => "main",
            .ScriptEntryPoint, .Script => name orelse script_name,
            else => name orelse "???",
        };

        const function_def = ObjFunction.FunctionDef{
            .id = ObjFunction.FunctionDef.nextId(),
            .name = try parser.gc.copyString(function_name),
            .script_name = try parser.gc.copyString(script_name),
            .return_type = try parser.gc.type_registry.getTypeDef(.{ .def_type = .Void }),
            .yield_type = try parser.gc.type_registry.getTypeDef(.{ .def_type = .Void }),
            .parameters = std.AutoArrayHashMap(*ObjString, *ObjTypeDef).init(parser.gc.allocator),
            .defaults = std.AutoArrayHashMap(*ObjString, Value).init(parser.gc.allocator),
            .function_type = function_type,
            .generic_types = std.AutoArrayHashMap(*ObjString, *ObjTypeDef).init(parser.gc.allocator),
        };

        const type_def = ObjTypeDef.TypeUnion{ .Function = function_def };

        self.node.type_def = try parser.gc.type_registry.getTypeDef(
            .{
                .def_type = .Function,
                .resolved_type = type_def,
            },
        );

        return self;
    }

    pub fn deinit(self: Self) void {
        self.body.deinit();
        self.default_arguments.deinit();
    }

    fn render(nodePtr: *anyopaque, out: *const std.ArrayList(u8).Writer, depth: usize) RenderError!void {
        const node = @ptrCast(*ParseNode, @alignCast(@alignOf(ParseNode), nodePtr));
        const self = Self.cast(node).?;
        const function_type = node.type_def.?.resolved_type.?.Function.function_type;

        if (self.test_message) |test_message| {
            try out.writeAll("\ntest ");
            try test_message.render(test_message, out, depth);
        } else if (self.arrow_expr == null and function_type != .ScriptEntryPoint) {
            // No need to print return type for arrow function
            try out.writeAll("\n");
            try out.writeByteNTimes(' ', depth * 4);
            if (self.static) {
                try out.writeAll("static ");
            }
            try node.type_def.?.toStringUnqualified(out);
        }

        if (self.arrow_expr) |arrow_expr| {
            try out.writeAll(" -> ");
            try arrow_expr.render(arrow_expr, out, depth);
        } else if (self.body) |body| {
            if (function_type != .ScriptEntryPoint) {
                try out.writeAll(" {\n");
                try body.node.render(&body.node, out, depth + 1);
                try out.writeByteNTimes(' ', depth * 4);
                try out.writeAll("}");
            } else {
                try body.node.render(&body.node, out, depth);
            }
        }
    }

    pub fn toNode(self: *Self) *ParseNode {
        return &self.node;
    }

    pub fn cast(nodePtr: *anyopaque) ?*Self {
        var node = @ptrCast(*ParseNode, @alignCast(@alignOf(ParseNode), nodePtr));
        if (node.node_type != .Function) {
            return null;
        }

        return @fieldParentPtr(Self, "node", node);
    }
};

pub const YieldNode = struct {
    const Self = @This();

    node: ParseNode = .{
        .node_type = .Yield,
        .toJson = stringify,
        .toByteCode = generate,
        .toValue = val,
        .isConstant = constant,
        .render = render,
    },

    expression: *ParseNode,

    fn constant(_: *anyopaque) bool {
        return false;
    }

    fn val(_: *anyopaque, _: *GarbageCollector) anyerror!Value {
        return GenError.NotConstant;
    }

    fn generate(nodePtr: *anyopaque, codegenPtr: *anyopaque, breaks: ?*std.ArrayList(usize)) anyerror!?*ObjFunction {
        var codegen = @ptrCast(*CodeGen, @alignCast(@alignOf(CodeGen), codegenPtr));
        var node = @ptrCast(*ParseNode, @alignCast(@alignOf(ParseNode), nodePtr));

        if (node.synchronize(codegen)) {
            return null;
        }

        var self = Self.cast(node).?; // self

        const current_function_typedef = codegen.current.?.function_node.node.type_def.?.resolved_type.?.Function;
        const current_function_type = current_function_typedef.function_type;
        switch (current_function_type) {
            .Script,
            .ScriptEntryPoint,
            .EntryPoint,
            .Test,
            .Extern,
            => try codegen.reportErrorAt(node.location, "Can't yield here"),
            else => {},
        }

        if (node.type_def == null) {
            try codegen.reportErrorAt(node.location, "Unknown type.");
        } else if (node.type_def.?.def_type == .Placeholder) {
            try codegen.reportPlaceholder(node.type_def.?.resolved_type.?.Placeholder);
        } else if (!codegen.current.?.function.?.type_def.resolved_type.?.Function.yield_type.eql(node.type_def.?)) {
            try codegen.reportTypeCheckAt(
                codegen.current.?.function.?.type_def.resolved_type.?.Function.yield_type,
                node.type_def.?,
                "Bad yield value",
                node.location,
            );
        }

        _ = try self.expression.toByteCode(self.expression, codegen, breaks);

        try codegen.OP_YIELD(node.location, codegen.popRegister());

        try node.patchOptJumps(codegen);
        try node.endScope(codegen);

        return null;
    }

    fn stringify(nodePtr: *anyopaque, out: *const std.ArrayList(u8).Writer) RenderError!void {
        const node = @ptrCast(*ParseNode, @alignCast(@alignOf(ParseNode), nodePtr));
        const self = Self.cast(node).?; // self

        try out.writeAll("{\"node\": \"Yield\", \"expression\": ");

        try self.expression.toJson(self.expression, out);

        try out.writeAll(", ");

        try ParseNode.stringify(node, out);

        try out.writeAll("}");
    }

    fn render(nodePtr: *anyopaque, out: *const std.ArrayList(u8).Writer, depth: usize) RenderError!void {
        const node = @ptrCast(*ParseNode, @alignCast(@alignOf(ParseNode), nodePtr));
        const self = Self.cast(node).?;

        try out.writeAll("yield ");
        try self.expression.render(self.expression, out, depth);
    }

    pub fn toNode(self: *Self) *ParseNode {
        return &self.node;
    }

    pub fn cast(nodePtr: *anyopaque) ?*Self {
        var node = @ptrCast(*ParseNode, @alignCast(@alignOf(ParseNode), nodePtr));
        if (node.node_type != .Yield) {
            return null;
        }

        return @fieldParentPtr(Self, "node", node);
    }
};

pub const ResolveNode = struct {
    const Self = @This();

    node: ParseNode = .{
        .node_type = .Resolve,
        .toJson = stringify,
        .toByteCode = generate,
        .toValue = val,
        .isConstant = constant,
        .render = render,
    },

    fiber: *ParseNode,

    fn constant(_: *anyopaque) bool {
        return false;
    }

    fn val(_: *anyopaque, _: *GarbageCollector) anyerror!Value {
        return GenError.NotConstant;
    }

    fn generate(nodePtr: *anyopaque, codegenPtr: *anyopaque, breaks: ?*std.ArrayList(usize)) anyerror!?*ObjFunction {
        var codegen = @ptrCast(*CodeGen, @alignCast(@alignOf(CodeGen), codegenPtr));
        var node = @ptrCast(*ParseNode, @alignCast(@alignOf(ParseNode), nodePtr));

        if (node.synchronize(codegen)) {
            return null;
        }

        var self = Self.cast(node).?; // self

        if (self.fiber.type_def.?.def_type == .Placeholder) {
            try codegen.reportPlaceholder(self.fiber.type_def.?.resolved_type.?.Placeholder);

            return null;
        }

        if (self.fiber.type_def.?.def_type != .Fiber) {
            try codegen.reportErrorAt(self.fiber.location, "Not a fiber");
        }

        _ = try self.fiber.toByteCode(self.fiber, codegen, breaks);

        try codegen.OP_RESOLVE(node.location, codegen.popRegister());

        try node.patchOptJumps(codegen);
        try node.endScope(codegen);

        return null;
    }

    fn stringify(nodePtr: *anyopaque, out: *const std.ArrayList(u8).Writer) RenderError!void {
        const node = @ptrCast(*ParseNode, @alignCast(@alignOf(ParseNode), nodePtr));
        const self = Self.cast(node).?; // self

        try out.writeAll("{\"node\": \"Resolve\", \"fiber\": ");

        try self.fiber.toJson(self.fiber, out);

        try out.writeAll(",");

        try ParseNode.stringify(node, out);

        try out.writeAll("}");
    }

    fn render(nodePtr: *anyopaque, out: *const std.ArrayList(u8).Writer, depth: usize) RenderError!void {
        const node = @ptrCast(*ParseNode, @alignCast(@alignOf(ParseNode), nodePtr));
        const self = Self.cast(node).?;

        try out.writeAll("resolve ");
        try self.fiber.render(self.fiber, out, depth);
    }

    pub fn toNode(self: *Self) *ParseNode {
        return &self.node;
    }

    pub fn cast(nodePtr: *anyopaque) ?*Self {
        var node = @ptrCast(*ParseNode, @alignCast(@alignOf(ParseNode), nodePtr));
        if (node.node_type != .Resolve) {
            return null;
        }

        return @fieldParentPtr(Self, "node", node);
    }
};

pub const ResumeNode = struct {
    const Self = @This();

    node: ParseNode = .{
        .node_type = .Resume,
        .toJson = stringify,
        .toByteCode = generate,
        .toValue = val,
        .isConstant = constant,
        .render = render,
    },

    fiber: *ParseNode,

    fn constant(_: *anyopaque) bool {
        return false;
    }

    fn val(_: *anyopaque, _: *GarbageCollector) anyerror!Value {
        return GenError.NotConstant;
    }

    fn generate(nodePtr: *anyopaque, codegenPtr: *anyopaque, breaks: ?*std.ArrayList(usize)) anyerror!?*ObjFunction {
        var codegen = @ptrCast(*CodeGen, @alignCast(@alignOf(CodeGen), codegenPtr));
        var node = @ptrCast(*ParseNode, @alignCast(@alignOf(ParseNode), nodePtr));

        if (node.synchronize(codegen)) {
            return null;
        }

        var self = Self.cast(node).?; // self

        if (self.fiber.type_def.?.def_type == .Placeholder) {
            try codegen.reportPlaceholder(self.fiber.type_def.?.resolved_type.?.Placeholder);

            return null;
        }

        if (self.fiber.type_def.?.def_type != .Fiber) {
            try codegen.reportErrorAt(self.fiber.location, "Not a fiber");
        }

        _ = try self.fiber.toByteCode(self.fiber, codegen, breaks);

        try codegen.OP_RESUME(node.location, codegen.popRegister());

        try node.patchOptJumps(codegen);
        try node.endScope(codegen);

        return null;
    }

    fn stringify(nodePtr: *anyopaque, out: *const std.ArrayList(u8).Writer) RenderError!void {
        const node = @ptrCast(*ParseNode, @alignCast(@alignOf(ParseNode), nodePtr));
        const self = Self.cast(node).?; // self

        try out.writeAll("{\"node\": \"Resume\", \"fiber\": ");

        try self.fiber.toJson(self.fiber, out);

        try out.writeAll(",");

        try ParseNode.stringify(node, out);

        try out.writeAll("}");
    }

    fn render(nodePtr: *anyopaque, out: *const std.ArrayList(u8).Writer, depth: usize) RenderError!void {
        const node = @ptrCast(*ParseNode, @alignCast(@alignOf(ParseNode), nodePtr));
        const self = Self.cast(node).?;

        try out.writeAll("resume ");
        try self.fiber.render(self.fiber, out, depth);
    }

    pub fn toNode(self: *Self) *ParseNode {
        return &self.node;
    }

    pub fn cast(nodePtr: *anyopaque) ?*Self {
        var node = @ptrCast(*ParseNode, @alignCast(@alignOf(ParseNode), nodePtr));
        if (node.node_type != .Resume) {
            return null;
        }

        return @fieldParentPtr(Self, "node", node);
    }
};

pub const AsyncCallNode = struct {
    const Self = @This();

    node: ParseNode = .{
        .node_type = .AsyncCall,
        .toJson = stringify,
        .toByteCode = generate,
        .toValue = val,
        .isConstant = constant,
        .render = render,
    },

    call: *ParseNode,

    fn constant(_: *anyopaque) bool {
        return false;
    }

    fn val(_: *anyopaque, _: *GarbageCollector) anyerror!Value {
        return GenError.NotConstant;
    }

    fn generate(nodePtr: *anyopaque, codegenPtr: *anyopaque, breaks: ?*std.ArrayList(usize)) anyerror!?*ObjFunction {
        var codegen = @ptrCast(*CodeGen, @alignCast(@alignOf(CodeGen), codegenPtr));
        var node = @ptrCast(*ParseNode, @alignCast(@alignOf(ParseNode), nodePtr));

        if (node.synchronize(codegen)) {
            return null;
        }

        var self = Self.cast(node).?; // self

        // Push fiber type as constant (we only need it if the fiber is printed out)
        // Should not interfere with local counts since OP_ROUTINE will consume it right away
        try codegen.emitConstant(
            node.location,
            node.type_def.?.toValue(),
        );

        _ = try self.call.toByteCode(self.call, codegen, breaks);

        try node.patchOptJumps(codegen);
        try node.endScope(codegen);

        return null;
    }

    fn stringify(nodePtr: *anyopaque, out: *const std.ArrayList(u8).Writer) RenderError!void {
        const node = @ptrCast(*ParseNode, @alignCast(@alignOf(ParseNode), nodePtr));
        const self = Self.cast(node).?; // self

        try out.writeAll("{\"node\": \"AsyncCall\", \"call\": ");

        try self.call.toJson(self.call, out);

        try out.writeAll(",");

        try ParseNode.stringify(node, out);

        try out.writeAll("}");
    }

    fn render(nodePtr: *anyopaque, out: *const std.ArrayList(u8).Writer, depth: usize) RenderError!void {
        const node = @ptrCast(*ParseNode, @alignCast(@alignOf(ParseNode), nodePtr));
        const self = Self.cast(node).?;

        try out.writeAll("&");
        try self.call.render(self.call, out, depth);
    }

    pub fn toNode(self: *Self) *ParseNode {
        return &self.node;
    }

    pub fn cast(nodePtr: *anyopaque) ?*Self {
        var node = @ptrCast(*ParseNode, @alignCast(@alignOf(ParseNode), nodePtr));
        if (node.node_type != .AsyncCall) {
            return null;
        }

        return @fieldParentPtr(Self, "node", node);
    }
};

// TODO: split Call and Invoke nodes because the two together is to confusing
pub const CallNode = struct {
    const Self = @This();

    node: ParseNode = .{
        .node_type = .Call,
        .toJson = stringify,
        .toByteCode = generate,
        .toValue = val,
        .isConstant = constant,
        .render = render,
    },

    async_call: bool = false,
    callee: *ParseNode,
    callable_type: ?*ObjTypeDef,
    arguments: std.AutoArrayHashMap(*ObjString, *ParseNode),
    catch_default: ?*ParseNode = null,
    trailing_comma: bool,

    resolved_generics: []*ObjTypeDef,

    fn constant(_: *anyopaque) bool {
        return false;
    }

    fn val(_: *anyopaque, _: *GarbageCollector) anyerror!Value {
        return GenError.NotConstant;
    }

    fn generate(nodePtr: *anyopaque, codegenPtr: *anyopaque, breaks: ?*std.ArrayList(usize)) anyerror!?*ObjFunction {
        var codegen = @ptrCast(*CodeGen, @alignCast(@alignOf(CodeGen), codegenPtr));
        var node = @ptrCast(*ParseNode, @alignCast(@alignOf(ParseNode), nodePtr));

        if (node.synchronize(codegen)) {
            return null;
        }

        var self = Self.cast(node).?;

        if (self.callee.type_def == null or self.callee.type_def.?.def_type == .Placeholder) {
            try codegen.reportPlaceholder(self.callee.type_def.?.resolved_type.?.Placeholder);
        }

        // This is not a call but an Enum(value)
        if (self.callee.type_def.?.def_type == .Enum) {
            if (self.async_call) {
                try codegen.reportErrorAt(self.callee.end_location, "Can't be wrapped in a fiber");
            }

            if (self.catch_default != null) {
                try codegen.reportErrorAt(self.callee.end_location, "Doesn't raise any error");
            }

            if (self.arguments.count() > 1) {
                try codegen.reportErrorAt(self.callee.end_location, "Enum instanciation expect only value");
            } else if (self.arguments.count() == 0) {
                try codegen.reportErrorAt(self.callee.end_location, "Enum instanciation expect value");

                return null;
            }

            const value = self.arguments.get(self.arguments.keys()[0]).?;

            if (value.type_def.?.def_type == .Placeholder) {
                try codegen.reportPlaceholder(value.type_def.?.resolved_type.?.Placeholder);
            }

            _ = try self.callee.toByteCode(self.callee, codegen, breaks);
            _ = try value.toByteCode(value, codegen, breaks);
            const value_reg = codegen.popRegister();
            const enum_reg = codegen.popRegister();
            try codegen.OP_GET_ENUM_CASE_FROM_VALUE(
                value.location,
                enum_reg,
                value_reg,
                codegen.pushRegister(),
            );

            return null;
        }

        // Find out if call is invoke or regular call
        var invoked = false;
        var invoked_on: ?ObjTypeDef.Type = null;

        if (self.callee.node_type == .Dot) {
            const dot = DotNode.cast(self.callee).?;
            const field_accessed = dot.callee.type_def;

            if (field_accessed == null or field_accessed.?.def_type == .Placeholder) {
                try codegen.reportPlaceholder(field_accessed.?.resolved_type.?.Placeholder);
            }

            invoked = field_accessed.?.def_type != .Object;
            invoked_on = field_accessed.?.def_type;
        }

        if (!invoked and invoked_on == null) {
            _ = try self.callee.toByteCode(self.callee, codegen, breaks);
            try codegen.OP_PUSH(self.callee.location, codegen.popRegister());
        }

        const callee_type = switch (self.callee.node_type) {
            .Dot => DotNode.cast(self.callee).?.member_type_def,
            else => self.callee.type_def,
        };

        if (callee_type == null or callee_type.?.def_type == .Placeholder) {
            try codegen.reportPlaceholder(callee_type.?.resolved_type.?.Placeholder);

            // We know nothing about the function being called, no need to go any further
            return null;
        } else if (callee_type.?.def_type != .Function) {
            try codegen.reportErrorAt(self.node.location, "Can't be called");

            return null;
        } else if (callee_type.?.optional) {
            try codegen.reportErrorAt(self.node.location, "Function maybe null and can't be called");
        }

        const function_type = try callee_type.?.populateGenerics(
            callee_type.?.resolved_type.?.Function.id,
            self.resolved_generics,
            &codegen.gc.type_registry,
            null,
        );

        if (function_type.resolved_type.?.Function.generic_types.count() > self.resolved_generics.len) {
            try codegen.reportErrorAt(node.location, "Missing generic types");
        } else if (function_type.resolved_type.?.Function.generic_types.count() < self.resolved_generics.len) {
            try codegen.reportErrorAt(node.location, "Too many generic types");
        }

        const yield_type = function_type.resolved_type.?.Function.yield_type;

        // Function being called and current function should have matching yield type unless the current function is an entrypoint
        const current_function_typedef = codegen.current.?.function_node.node.type_def.?.resolved_type.?.Function;
        const current_function_type = current_function_typedef.function_type;
        const current_function_yield_type = current_function_typedef.yield_type;
        switch (current_function_type) {
            // Event though a function can call a yieldable function without wraping it in a fiber, the function itself could be called in a fiber
            .Function, .Method, .Anonymous => {
                if (!current_function_yield_type.eql(yield_type)) {
                    try codegen.reportTypeCheckAt(
                        current_function_yield_type,
                        yield_type,
                        "Bad function yield type",
                        node.location,
                    );
                }
            },
            else => {},
        }

        // Arguments
        const args = function_type.resolved_type.?.Function.parameters;
        const defaults = function_type.resolved_type.?.Function.defaults;
        const arg_keys = args.keys();
        const arg_count = arg_keys.len;

        var missing_arguments = std.AutoArrayHashMap(*ObjString, usize).init(codegen.gc.allocator);
        defer missing_arguments.deinit();
        for (arg_keys, 0..) |arg_name, pindex| {
            try missing_arguments.put(arg_name, pindex);
        }

        if (self.arguments.count() > args.count()) {
            try codegen.reportErrorAt(node.location, "Too many arguments.");
        }

<<<<<<< HEAD
        // First evaluate argument in order and put them in registers
        var provided_arguments = std.AutoArrayHashMap(*ObjString, u8).init(codegen.gc.allocator);
        defer provided_arguments.deinit();

        for (self.arguments.keys()) |arg_key, index| {
=======
        // First push on the stack arguments has they are parsed
        var needs_reorder = false;
        for (self.arguments.keys(), 0..) |arg_key, index| {
>>>>>>> 8cebdd3a
            const argument = self.arguments.get(arg_key).?;
            const actual_arg_key = if (index == 0 and std.mem.eql(u8, arg_key.string, "$")) arg_keys[0] else arg_key;
            const def_arg_type = args.get(actual_arg_key);

            // Type check the argument
            if (def_arg_type) |arg_type| {
                if (argument.type_def == null or argument.type_def.?.def_type == .Placeholder) {
                    try codegen.reportPlaceholder(argument.type_def.?.resolved_type.?.Placeholder);
                } else if (!arg_type.eql(argument.type_def.?)) {
                    try codegen.reportTypeCheckAt(
                        arg_type,
                        argument.type_def.?,
                        "Bad argument type",
                        argument.location,
                    );
                }

                _ = missing_arguments.orderedRemove(actual_arg_key);
            } else {
                try codegen.reportErrorFmt(argument.location, "Argument `{s}` does not exists.", .{arg_key.string});
            }

            _ = try argument.toByteCode(argument, codegen, breaks);

            try provided_arguments.put(actual_arg_key, codegen.peekRegister(0));
        }

        // Push arguments on stack in expected order
        for (arg_keys) |key| {
            if (provided_arguments.get(key)) |arg_reg| {
                try codegen.OP_PUSH(node.location, arg_reg);
                _ = missing_arguments.orderedRemove(key);
            } else if (defaults.get(key)) |default| {
                try codegen.emitConstant(node.location, default);
                try codegen.OP_PUSH(node.location, codegen.popRegister());
                _ = missing_arguments.orderedRemove(key);
            }
        }

        // Pop registers of provider arguments
        var it = provided_arguments.iterator();
        while (it.next()) {
            codegen.popRegister();
        }

        if (missing_arguments.count() > 0) {
            var missing = std.ArrayList(u8).init(codegen.gc.allocator);
            const missing_writer = missing.writer();
            for (missing_arguments.keys()) |key| {
                try missing_writer.print("{s}, ", .{key.string});
            }
            defer missing.deinit();
            try codegen.reportErrorFmt(node.location, "Missing argument(s): {s}", .{missing.items});
        }

<<<<<<< HEAD
=======
        // Reorder arguments
        if (needs_reorder) {
            // Until ordered
            while (true) {
                var ordered = true;

                for (arguments_order_ref.items, 0..) |arg_key, index| {
                    const actual_arg_key = if (index == 0 and std.mem.eql(u8, arg_key.string, "$")) args.keys()[0] else arg_key;
                    const correct_index = args.getIndex(actual_arg_key).?;

                    if (correct_index != index) {
                        ordered = false;

                        // TODO: both OP_SWAP args could fit in a 32 bit instruction
                        try codegen.emitCodeArg(node.location, .OP_SWAP, @intCast(u24, arg_count - index - 1));
                        // to where it should be
                        try codegen.emit(node.location, @intCast(u32, arg_count - correct_index - 1));

                        // Switch it in the reference
                        var temp = arguments_order_ref.items[index];
                        arguments_order_ref.items[index] = arguments_order_ref.items[correct_index];
                        arguments_order_ref.items[correct_index] = temp;

                        // Stop (so we can take the swap into account) and try again
                        break;
                    }
                }

                if (ordered) break;
            }
        }

>>>>>>> 8cebdd3a
        // Catch clause
        const error_types = function_type.resolved_type.?.Function.error_types;
        if (self.catch_default) |catch_default| {
            if (error_types == null or error_types.?.len == 0) {
                try codegen.reportErrorAt(node.location, "Function doesn't raise any error");
            } else if (error_types != null) {
                if (catch_default.type_def == null or catch_default.type_def.?.def_type == .Placeholder) {
                    try codegen.reportPlaceholder(catch_default.type_def.?.resolved_type.?.Placeholder);
                } else {
                    // Expression
                    if (!node.type_def.?.eql(catch_default.type_def.?)) {
                        try codegen.reportTypeCheckAt(
                            node.type_def.?,
                            catch_default.type_def.?,
                            "Bad inline catch value type",
                            catch_default.location,
                        );
                    }
                }

                _ = try catch_default.toByteCode(catch_default, codegen, breaks);
                try codegen.OP_PUSH(node.location, codegen.popRegister());
            }
        } else if (error_types) |errors| {
            if (codegen.current.?.enclosing != null and codegen.current.?.function.?.type_def.resolved_type.?.Function.function_type != .Test) {
                var not_handled = std.ArrayList(*ObjTypeDef).init(codegen.gc.allocator);
                defer not_handled.deinit();
                for (errors) |error_type| {
                    if (error_type.def_type == .Void) {
                        continue;
                    }

                    var handled = false;

                    if (codegen.current.?.function.?.type_def.resolved_type.?.Function.error_types) |handled_types| {
                        for (handled_types) |handled_type| {
                            if (error_type.eql(handled_type)) {
                                handled = true;
                                break;
                            }
                        }
                    }

                    if (!handled) {
                        if (codegen.current.?.try_should_handle != null) {
                            try codegen.current.?.try_should_handle.?.put(error_type, {});
                        } else {
                            try not_handled.append(error_type);
                        }
                    }
                }

                for (not_handled.items) |error_type| {
                    const error_str = try error_type.toStringAlloc(codegen.gc.allocator);
                    defer codegen.gc.allocator.free(error_str);

                    try codegen.reportErrorFmt(node.location, "Error `{s}` is not handled", .{error_str});
                }
            }
        }

        // This is an async call, create a fiber
        if (self.async_call) {
            if (!invoked) {
                // zig fmt: off
                const call_arg_count = if (!invoked) @intCast(u8, arg_count)
                    else
                        if (invoked_on != null and invoked_on.? != .ObjectInstance and invoked_on.? != .ProtocolInstance) @intCast(u8, arg_count) + 1 
                        else @intCast(u8, arg_count);
                // zig fmt: on

                try codegen.OP_ROUTINE(
                    self.node.location,
                    call_arg_count,
                    if (self.catch_default != null) 1 else 0,
                    codegen.pushRegister(),
                );

                try node.patchOptJumps(codegen);
                try node.endScope(codegen);

                return null;
            } else {
                if (invoked) {
                    try codegen.OP_INVOKE_ROUTINE(
                        self.node.location,
                        try codegen.identifierConstant(DotNode.cast(self.callee).?.identifier.lexeme),
                    );
                }

                try codegen.emitTwo(
                    self.node.location,
                    if (invoked_on != null and invoked_on.? != .ObjectInstance and invoked_on.? != .ProtocolInstance) @intCast(u8, arg_count) + 1 else @intCast(u8, self.arguments.count()),
                    if (self.catch_default != null) 1 else 0,
                );

                try node.patchOptJumps(codegen);
                try node.endScope(codegen);

                return null;
            }
        }

        // Normal call/invoke
        if (invoked) {
            // TODO: can it be invoked without callee being a DotNode?
            try codegen.emitCodeArgReg(
                self.node.location,
                switch (DotNode.cast(self.callee).?.callee.type_def.?.def_type) {
                    .ObjectInstance, .ProtocolInstance => .OP_INSTANCE_INVOKE,
                    .String => .OP_STRING_INVOKE,
                    .Pattern => .OP_PATTERN_INVOKE,
                    .Fiber => .OP_FIBER_INVOKE,
                    .List => .OP_LIST_INVOKE,
                    .Map => .OP_MAP_INVOKE,
                    else => unreachable,
                },
                try codegen.identifierConstant(DotNode.cast(self.callee).?.identifier.lexeme),
                codegen.pushRegister(),
            );
        }

        if (!invoked) {
            try codegen.OP_CALL(
                self.node.location,
                @intCast(u8, arg_keys.len),
                self.catch_default != null,
                codegen.pushRegister(),
            );
        } else {
            try codegen.emitTwo(
                self.node.location,
                if (invoked_on != null and invoked_on.? != .ObjectInstance and invoked_on.? != .ProtocolInstance)
                    @intCast(u8, arg_count) + 1
                else
                    @intCast(u8, arg_count),
                if (self.catch_default != null) 1 else 0,
            );
        }

        try node.patchOptJumps(codegen);
        try node.endScope(codegen);

        return null;
    }

    fn stringify(nodePtr: *anyopaque, out: *const std.ArrayList(u8).Writer) RenderError!void {
        var node = @ptrCast(*ParseNode, @alignCast(@alignOf(ParseNode), nodePtr));
        var self = Self.cast(node).?;

        try out.writeAll("{\"node\": \"Call\"");

        var invoked = false;
        var invoked_on = false;
        if (self.callee.node_type == .Dot) {
            const dot = DotNode.cast(self.callee).?;
            const field_accessed = dot.callee.type_def;

            invoked = field_accessed.?.def_type != .Object;
            invoked_on = true;
        }

        if (!invoked and !invoked_on) {
            try out.writeAll(", \"callee\": ");
            try self.callee.toJson(self.callee, out);
        }

        try out.writeAll(", \"resolved_generics\": [");
        for (self.resolved_generics, 0..) |generic, i| {
            try out.writeAll("\"");
            try generic.toString(out);
            try out.writeAll("\"");

            if (i < self.resolved_generics.len - 1) {
                try out.writeAll(",");
            }
        }

        try out.writeAll("], \"arguments\": [");

        for (self.arguments.keys(), 0..) |key, i| {
            const argument = self.arguments.get(key).?;

            try out.print("{{\"name\": \"{s}\", \"value\": ", .{key.string});

            try argument.toJson(argument, out);

            try out.writeAll("}");

            if (i < self.arguments.keys().len - 1) {
                try out.writeAll(",");
            }
        }

        try out.writeAll("], ");

        if (self.catch_default) |default| {
            try out.writeAll("\"catch_default\": ");

            try default.toJson(default, out);

            try out.writeAll(",");
        }

        try ParseNode.stringify(node, out);

        try out.writeAll("}");
    }

    fn render(nodePtr: *anyopaque, out: *const std.ArrayList(u8).Writer, depth: usize) RenderError!void {
        const node = @ptrCast(*ParseNode, @alignCast(@alignOf(ParseNode), nodePtr));
        const self = Self.cast(node).?;

        // Find out if call is invoke or regular call
        var invoked = false;
        var invoked_on: ?ObjTypeDef.Type = null;

        if (self.callee.node_type == .Dot) {
            const dot = DotNode.cast(self.callee).?;
            const field_accessed = dot.callee.type_def;

            invoked = field_accessed.?.def_type != .Object;
            invoked_on = field_accessed.?.def_type;
        }

        if (!invoked and invoked_on == null) {
            try self.callee.render(self.callee, out, depth);
        }

        try out.writeAll("(");
        var it = self.arguments.iterator();
        var i: usize = 0;
        while (it.next()) |kv| : (i += 1) {
            // If trailing comma, means we want all element on its own line
            if (self.trailing_comma) {
                try out.writeAll("\n");
                try out.writeByteNTimes(' ', (depth + 1) * 4);
            }

            if (i > 0) {
                try out.print("{s}: ", .{kv.key_ptr.*.string});
            }

            try kv.value_ptr.*.render(kv.value_ptr.*, out, depth + 1);

            if (i < self.arguments.count() - 1 or self.trailing_comma) {
                try out.writeAll(",");
                if (!self.trailing_comma) {
                    try out.writeAll(" ");
                }
            }
        }
        if (self.trailing_comma) {
            try out.writeAll("\n");
            try out.writeByteNTimes(' ', depth * 4);
        }
        try out.writeAll(")");

        if (self.catch_default) |catch_default| {
            try out.writeAll(" catch ");
            try catch_default.render(catch_default, out, depth);
        }
    }

    pub fn init(allocator: Allocator, callee: *ParseNode) Self {
        return Self{
            .callee = callee,
            .arguments = std.ArrayList(ParsedArg).init(allocator),
        };
    }

    pub fn deinit(self: Self) void {
        self.callee.deinit();
    }

    pub fn toNode(self: *Self) *ParseNode {
        return &self.node;
    }

    pub fn cast(nodePtr: *anyopaque) ?*Self {
        var node = @ptrCast(*ParseNode, @alignCast(@alignOf(ParseNode), nodePtr));
        if (node.node_type != .Call) {
            return null;
        }

        return @fieldParentPtr(Self, "node", node);
    }
};

pub const FunDeclarationNode = struct {
    const Self = @This();

    node: ParseNode = .{
        .node_type = .FunDeclaration,
        .toJson = stringify,
        .toByteCode = generate,
        .toValue = val,
        .isConstant = constant,
        .render = render,
    },

    function: *FunctionNode,
    slot: usize,
    slot_type: SlotType,

    fn constant(_: *anyopaque) bool {
        return false;
    }

    fn val(_: *anyopaque, _: *GarbageCollector) anyerror!Value {
        return GenError.NotConstant;
    }

    fn generate(nodePtr: *anyopaque, codegenPtr: *anyopaque, breaks: ?*std.ArrayList(usize)) anyerror!?*ObjFunction {
        var codegen = @ptrCast(*CodeGen, @alignCast(@alignOf(CodeGen), codegenPtr));
        var node = @ptrCast(*ParseNode, @alignCast(@alignOf(ParseNode), nodePtr));

        if (node.synchronize(codegen)) {
            return null;
        }

        var self = Self.cast(node).?;

        _ = try self.function.node.toByteCode(&self.function.node, codegen, breaks);

        if (self.slot_type == .Global) {
            try codegen.OP_DEFINE_GLOBAL(
                self.node.location,
                @intCast(u24, self.slot),
                codegen.popRegister(),
            );
        }

        try node.patchOptJumps(codegen);
        try node.endScope(codegen);

        return null;
    }

    fn stringify(nodePtr: *anyopaque, out: *const std.ArrayList(u8).Writer) RenderError!void {
        var node = @ptrCast(*ParseNode, @alignCast(@alignOf(ParseNode), nodePtr));
        var self = Self.cast(node).?;

        try out.print("{{\"node\": \"FunDeclaration\",\"slot_type\": \"{}\",\"function\": ", .{self.slot_type});

        try self.function.node.toJson(&self.function.node, out);

        try out.writeAll(",");

        try ParseNode.stringify(node, out);

        try out.writeAll("}");
    }

    fn render(nodePtr: *anyopaque, out: *const std.ArrayList(u8).Writer, depth: usize) RenderError!void {
        const node = @ptrCast(*ParseNode, @alignCast(@alignOf(ParseNode), nodePtr));
        const self = Self.cast(node).?;

        try out.writeByteNTimes(' ', depth * 4);
        try self.function.node.render(&self.function.node, out, depth);
        if (self.function.native != null or self.function.arrow_expr != null) {
            try out.writeAll(";");
        }
        try out.writeAll("\n");
    }

    pub fn toNode(self: *Self) *ParseNode {
        return &self.node;
    }

    pub fn cast(nodePtr: *anyopaque) ?*Self {
        var node = @ptrCast(*ParseNode, @alignCast(@alignOf(ParseNode), nodePtr));
        if (node.node_type != .FunDeclaration) {
            return null;
        }

        return @fieldParentPtr(Self, "node", node);
    }
};

pub const VarDeclarationNode = struct {
    const Self = @This();

    node: ParseNode = .{
        .node_type = .VarDeclaration,
        .toJson = stringify,
        .toByteCode = generate,
        .toValue = val,
        .isConstant = constant,
        .render = render,
    },

    name: Token,
    value: ?*ParseNode = null,
    type_def: *ObjTypeDef,
    constant: bool,
    slot: usize,
    slot_type: SlotType,
    expression: bool,

    fn constant(_: *anyopaque) bool {
        return false;
    }

    fn val(_: *anyopaque, _: *GarbageCollector) anyerror!Value {
        return GenError.NotConstant;
    }

    fn generate(nodePtr: *anyopaque, codegenPtr: *anyopaque, breaks: ?*std.ArrayList(usize)) anyerror!?*ObjFunction {
        var codegen = @ptrCast(*CodeGen, @alignCast(@alignOf(CodeGen), codegenPtr));
        var node = @ptrCast(*ParseNode, @alignCast(@alignOf(ParseNode), nodePtr));

        if (node.synchronize(codegen)) {
            return null;
        }

        var self = Self.cast(node).?;

        if (self.value) |value| {
            if (value.type_def == null or value.type_def.?.def_type == .Placeholder) {
                try codegen.reportPlaceholder(value.type_def.?.resolved_type.?.Placeholder);
            } else if (self.type_def.def_type == .Placeholder) {
                try codegen.reportPlaceholder(self.type_def.resolved_type.?.Placeholder);
            } else if (!(try self.type_def.toInstance(codegen.gc.allocator, &codegen.gc.type_registry)).eql(value.type_def.?) and !(try (try self.type_def.toInstance(codegen.gc.allocator, &codegen.gc.type_registry)).cloneNonOptional(&codegen.gc.type_registry)).eql(value.type_def.?)) {
                try codegen.reportTypeCheckAt(
                    try self.type_def.toInstance(codegen.gc.allocator, &codegen.gc.type_registry),
                    value.type_def.?,
                    "Wrong variable type",
                    value.location,
                );
            }

            _ = try value.toByteCode(value, codegen, breaks);
        } else {
            try codegen.OP_NULL(self.node.location, codegen.pushRegister());
        }

        if (self.slot_type == .Global) {
            try codegen.OP_DEFINE_GLOBAL(
                self.node.location,
                @intCast(u17, self.slot),
                codegen.popRegister(),
            );
        } else {
            try codegen.OP_PUSH(self.node.location, codegen.popRegister());
        }

        try node.patchOptJumps(codegen);
        try node.endScope(codegen);

        return null;
    }

    fn stringify(nodePtr: *anyopaque, out: *const std.ArrayList(u8).Writer) RenderError!void {
        var node = @ptrCast(*ParseNode, @alignCast(@alignOf(ParseNode), nodePtr));
        var self = Self.cast(node).?;

        try out.print(
            "{{\"node\": \"VarDeclaration\", \"name\": \"{s}\", \"constant\": {}, \"var_type\": \"",
            .{
                self.name.lexeme,
                self.constant,
            },
        );

        try self.type_def.toString(out);

        try out.print(" @{}\", ", .{@ptrToInt(self.type_def)});

        if (self.value) |value| {
            try out.writeAll("\"value\": ");

            try value.toJson(value, out);

            try out.writeAll(", ");
        }

        try ParseNode.stringify(node, out);

        try out.writeAll("}");
    }

    fn render(nodePtr: *anyopaque, out: *const std.ArrayList(u8).Writer, depth: usize) RenderError!void {
        const node = @ptrCast(*ParseNode, @alignCast(@alignOf(ParseNode), nodePtr));
        const self = Self.cast(node).?;

        // $test#X is a test block, only render its value
        if (std.mem.startsWith(u8, self.name.lexeme, "$test")) {
            std.debug.assert(self.value != null);

            try self.value.?.render(self.value.?, out, depth);

            return;
        }

        if (!self.expression) {
            try out.writeByteNTimes(' ', depth * 4);
        }

        if (self.constant) {
            try out.writeAll("const ");
        }

        try self.type_def.toStringUnqualified(out);
        try out.print(" {s}", .{self.name.lexeme});

        if (self.value) |value| {
            try out.writeAll(" = ");
            try value.render(value, out, depth);
        }

        if (!self.expression) {
            try out.writeAll(";\n");
        }
    }

    pub fn toNode(self: *Self) *ParseNode {
        return &self.node;
    }

    pub fn cast(nodePtr: *anyopaque) ?*Self {
        var node = @ptrCast(*ParseNode, @alignCast(@alignOf(ParseNode), nodePtr));
        if (node.node_type != .VarDeclaration) {
            return null;
        }

        return @fieldParentPtr(Self, "node", node);
    }
};

pub const EnumNode = struct {
    const Self = @This();

    node: ParseNode = .{
        .node_type = .Enum,
        .toJson = stringify,
        .toByteCode = generate,
        .toValue = val,
        .isConstant = constant,
        .render = render,
    },

    slot: usize,
    cases: std.ArrayList(*ParseNode),
    picked: std.ArrayList(bool),
    case_type_picked: bool,

    fn constant(_: *anyopaque) bool {
        return false;
    }

    fn val(_: *anyopaque, _: *GarbageCollector) anyerror!Value {
        return GenError.NotConstant;
    }

    fn generate(nodePtr: *anyopaque, codegenPtr: *anyopaque, breaks: ?*std.ArrayList(usize)) anyerror!?*ObjFunction {
        var codegen = @ptrCast(*CodeGen, @alignCast(@alignOf(CodeGen), codegenPtr));
        var node = @ptrCast(*ParseNode, @alignCast(@alignOf(ParseNode), nodePtr));

        if (node.synchronize(codegen)) {
            return null;
        }

        var self = Self.cast(node).?;

        const enum_type = node.type_def.?.resolved_type.?.Enum.enum_type;

        if (enum_type.def_type == .Placeholder) {
            try codegen.reportPlaceholder(enum_type.resolved_type.?.Placeholder);

            return null;
        }

        switch (enum_type.def_type) {
            .String, .Integer, .Float => {},
            else => {
                try codegen.reportErrorAt(node.location, "Type not allowed as enum value");
                return null;
            },
        }

        try codegen.OP_ENUM(
            self.node.location,
            try codegen.makeConstant(node.type_def.?.toValue()),
            codegen.pushRegister(),
        );
        const enum_register = codegen.peekRegister(0);
        try codegen.OP_DEFINE_GLOBAL(
            self.node.location,
            @intCast(u17, self.slot),
            enum_register,
        );

        for (self.cases.items) |case| {
            if (case.type_def == null or case.type_def.?.def_type == .Placeholder) {
                try codegen.reportPlaceholder(case.type_def.?.resolved_type.?.Placeholder);
            } else if (!((try enum_type.toInstance(codegen.gc.allocator, &codegen.gc.type_registry))).eql(case.type_def.?)) {
                try codegen.reportTypeCheckAt(
                    (try enum_type.toInstance(codegen.gc.allocator, &codegen.gc.type_registry)),
                    case.type_def.?,
                    "Bad enum case type",
                    case.location,
                );
            }

            _ = try case.toByteCode(case, codegen, breaks);
            const value_register = codegen.popRegister();

            try codegen.OP_ENUM_CASE(
                self.node.location,
                enum_register,
                value_register,
            );
        }

        // Pop enum register
        codegen.popRegister();

        try node.patchOptJumps(codegen);
        try node.endScope(codegen);

        return null;
    }

    fn stringify(nodePtr: *anyopaque, out: *const std.ArrayList(u8).Writer) RenderError!void {
        var node = @ptrCast(*ParseNode, @alignCast(@alignOf(ParseNode), nodePtr));
        var self = Self.cast(node).?;

        try out.writeAll("{\"node\": \"Enum\", \"cases\": [");

        for (self.cases.items, 0..) |case, i| {
            try case.toJson(case, out);
            if (i < self.cases.items.len - 1) {
                try out.writeAll(",");
            }
        }

        try out.writeAll("], ");

        try ParseNode.stringify(node, out);

        try out.writeAll("}");
    }

    fn render(nodePtr: *anyopaque, out: *const std.ArrayList(u8).Writer, depth: usize) RenderError!void {
        const node = @ptrCast(*ParseNode, @alignCast(@alignOf(ParseNode), nodePtr));
        const self = Self.cast(node).?;
        const enum_def = node.type_def.?.resolved_type.?.Enum;

        try out.writeByteNTimes(' ', depth * 4);

        try out.writeAll("enum");
        if (self.case_type_picked) {
            try out.writeAll("(");
            try enum_def.enum_type.toStringUnqualified(out);
            try out.writeAll(")");
        }
        try out.print(" {s} {{\n", .{enum_def.name.string});
        for (enum_def.cases.items, 0..) |case, i| {
            try out.writeByteNTimes(' ', (depth + 1) * 4);
            try out.writeAll(case);

            if (self.picked.items[i]) {
                try out.writeAll(" = ");
                try self.cases.items[i].render(self.cases.items[i], out, depth + 1);
            }

            try out.writeAll(",\n");
        }

        try out.writeByteNTimes(' ', depth * 4);
        try out.writeAll("}\n");
    }

    pub fn init(allocator: Allocator) Self {
        return Self{
            .cases = std.ArrayList(*ParseNode).init(allocator),
            .picked = std.ArrayList(bool).init(allocator),
        };
    }

    pub fn deinit(self: *Self) void {
        self.cases.deinit();
        self.picked.deinit();
    }

    pub fn toNode(self: *Self) *ParseNode {
        return &self.node;
    }

    pub fn cast(nodePtr: *anyopaque) ?*Self {
        var node = @ptrCast(*ParseNode, @alignCast(@alignOf(ParseNode), nodePtr));
        if (node.node_type != .Enum) {
            return null;
        }

        return @fieldParentPtr(Self, "node", node);
    }
};

pub const ThrowNode = struct {
    const Self = @This();

    node: ParseNode = .{
        .node_type = .Throw,
        .toJson = stringify,
        .toByteCode = generate,
        .toValue = val,
        .isConstant = constant,
        .render = render,
    },

    error_value: *ParseNode,
    unconditional: bool,

    fn constant(_: *anyopaque) bool {
        return false;
    }

    fn val(_: *anyopaque, _: *GarbageCollector) anyerror!Value {
        return GenError.NotConstant;
    }

    fn generate(nodePtr: *anyopaque, codegenPtr: *anyopaque, breaks: ?*std.ArrayList(usize)) anyerror!?*ObjFunction {
        var codegen = @ptrCast(*CodeGen, @alignCast(@alignOf(CodeGen), codegenPtr));
        var node = @ptrCast(*ParseNode, @alignCast(@alignOf(ParseNode), nodePtr));

        if (node.synchronize(codegen)) {
            return null;
        }

        var self = Self.cast(node).?;

        if (self.unconditional) {
            codegen.current.?.return_emitted = true;
        }

        assert(self.error_value.type_def != null);
        if (self.error_value.type_def.?.def_type == .Placeholder) {
            try codegen.reportPlaceholder(self.error_value.type_def.?.resolved_type.?.Placeholder);
        } else {
            const current_error_types = codegen.current.?.function.?.type_def.resolved_type.?.Function.error_types;
            if (current_error_types != null) {
                var found_match = false;
                for (current_error_types.?) |error_type| {
                    if (error_type.eql(self.error_value.type_def.?)) {
                        found_match = true;
                        break;
                    }
                }

                if (!found_match) {
                    if (codegen.current.?.try_should_handle != null) {
                        // In a try catch remember to check that we handle that error when finishing parsing the try-catch
                        try codegen.current.?.try_should_handle.?.put(self.error_value.type_def.?, {});
                    } else {
                        // Not in a try-catch and function signature does not expect this error type
                        const error_str = try self.error_value.type_def.?.toStringAlloc(codegen.gc.allocator);
                        defer codegen.gc.allocator.free(error_str);

                        try codegen.reportErrorFmt(node.location, "Error type `{s}` not expected", .{error_str});
                    }
                }
            }
        }

        _ = try self.error_value.toByteCode(self.error_value, codegen, breaks);

        try codegen.OP_THROW(
            self.node.location,
            codegen.popRegister(),
        );

        try node.patchOptJumps(codegen);
        try node.endScope(codegen);

        return null;
    }

    fn stringify(nodePtr: *anyopaque, out: *const std.ArrayList(u8).Writer) RenderError!void {
        var node = @ptrCast(*ParseNode, @alignCast(@alignOf(ParseNode), nodePtr));
        var self = Self.cast(node).?;

        try out.writeAll("{\"node\": \"Throw\", \"error_value\": ");

        try self.error_value.toJson(self.error_value, out);

        try out.writeAll(", ");

        try ParseNode.stringify(node, out);

        try out.writeAll("}");
    }

    fn render(nodePtr: *anyopaque, out: *const std.ArrayList(u8).Writer, depth: usize) RenderError!void {
        const node = @ptrCast(*ParseNode, @alignCast(@alignOf(ParseNode), nodePtr));
        const self = Self.cast(node).?;

        try out.writeByteNTimes(' ', depth * 4);
        try out.writeAll("throw ");
        try self.error_value.render(self.error_value, out, depth);
        try out.writeAll(";\n");
    }

    pub fn toNode(self: *Self) *ParseNode {
        return &self.node;
    }

    pub fn cast(nodePtr: *anyopaque) ?*Self {
        var node = @ptrCast(*ParseNode, @alignCast(@alignOf(ParseNode), nodePtr));
        if (node.node_type != .Throw) {
            return null;
        }

        return @fieldParentPtr(Self, "node", node);
    }
};

pub const BreakNode = struct {
    const Self = @This();

    node: ParseNode = .{
        .node_type = .Break,
        .toJson = stringify,
        .toByteCode = generate,
        .toValue = val,
        .isConstant = constant,
        .render = render,
    },

    fn constant(_: *anyopaque) bool {
        return false;
    }

    fn val(_: *anyopaque, _: *GarbageCollector) anyerror!Value {
        return GenError.NotConstant;
    }

    fn generate(nodePtr: *anyopaque, codegenPtr: *anyopaque, breaks: ?*std.ArrayList(usize)) anyerror!?*ObjFunction {
        var codegen = @ptrCast(*CodeGen, @alignCast(@alignOf(CodeGen), codegenPtr));
        assert(breaks != null);

        var node = @ptrCast(*ParseNode, @alignCast(@alignOf(ParseNode), nodePtr));

        if (node.synchronize(codegen)) {
            return null;
        }

        // Close scope(s), then jump
        try node.endScope(codegen);
        try breaks.?.append(try codegen.emitJump(node.location, .OP_JUMP));

        // TODO: not sur if this makes sense here
        try node.patchOptJumps(codegen);

        return null;
    }

    fn stringify(_: *anyopaque, out: *const std.ArrayList(u8).Writer) RenderError!void {
        try out.writeAll("{\"node\": \"Break\" }");
    }

    fn render(_: *anyopaque, out: *const std.ArrayList(u8).Writer, depth: usize) RenderError!void {
        try out.writeByteNTimes(' ', depth * 4);
        try out.writeAll("break;\n");
    }

    pub fn toNode(self: *Self) *ParseNode {
        return &self.node;
    }

    pub fn cast(nodePtr: *anyopaque) ?*Self {
        var node = @ptrCast(*ParseNode, @alignCast(@alignOf(ParseNode), nodePtr));
        if (node.node_type != .Break) {
            return null;
        }

        return @fieldParentPtr(Self, "node", node);
    }
};

pub const ContinueNode = struct {
    const Self = @This();

    node: ParseNode = .{
        .node_type = .Continue,
        .toJson = stringify,
        .toByteCode = generate,
        .toValue = val,
        .isConstant = constant,
        .render = render,
    },

    fn constant(_: *anyopaque) bool {
        return false;
    }

    fn val(_: *anyopaque, _: *GarbageCollector) anyerror!Value {
        return GenError.NotConstant;
    }

    fn generate(nodePtr: *anyopaque, codegenPtr: *anyopaque, breaks: ?*std.ArrayList(usize)) anyerror!?*ObjFunction {
        var codegen = @ptrCast(*CodeGen, @alignCast(@alignOf(CodeGen), codegenPtr));
        assert(breaks != null);
        var node = @ptrCast(*ParseNode, @alignCast(@alignOf(ParseNode), nodePtr));

        if (node.synchronize(codegen)) {
            return null;
        }

        // Close scope(s), then jump
        try node.endScope(codegen);
        try breaks.?.append(try codegen.emitJump(node.location, .OP_LOOP));

        // TODO: not sur if this makes sense here
        try node.patchOptJumps(codegen);

        return null;
    }

    fn stringify(_: *anyopaque, out: *const std.ArrayList(u8).Writer) RenderError!void {
        try out.writeAll("{\"node\": \"Continue\" }");
    }

    fn render(_: *anyopaque, out: *const std.ArrayList(u8).Writer, depth: usize) RenderError!void {
        try out.writeByteNTimes(' ', depth * 4);
        try out.writeAll("continue;\n");
    }

    pub fn toNode(self: *Self) *ParseNode {
        return &self.node;
    }

    pub fn cast(nodePtr: *anyopaque) ?*Self {
        var node = @ptrCast(*ParseNode, @alignCast(@alignOf(ParseNode), nodePtr));
        if (node.node_type != .Continue) {
            return null;
        }

        return @fieldParentPtr(Self, "node", node);
    }
};

pub const InlineIfNode = struct {
    const Self = @This();

    node: ParseNode = .{
        .node_type = .InlineIf,
        .toJson = stringify,
        .toByteCode = generate,
        .toValue = val,
        .isConstant = constant,
        .render = render,
    },

    condition: *ParseNode,
    body: *ParseNode,
    else_branch: *ParseNode,

    fn constant(nodePtr: *anyopaque) bool {
        var node = @ptrCast(*ParseNode, @alignCast(@alignOf(ParseNode), nodePtr));
        var self = Self.cast(node).?;

        return self.condition.isConstant(self.condition) and self.body.isConstant(self.body) and self.else_branch.isConstant(self.else_branch);
    }

    fn val(nodePtr: *anyopaque, gc: *GarbageCollector) anyerror!Value {
        const node = @ptrCast(*ParseNode, @alignCast(@alignOf(ParseNode), nodePtr));

        if (node.isConstant(node)) {
            const self = Self.cast(node).?;

            if ((try self.condition.toValue(self.condition, gc)).boolean()) {
                return self.body.toValue(self.body, gc);
            } else {
                return self.else_branch.toValue(self.else_branch, gc);
            }
        }

        return GenError.NotConstant;
    }

    fn generate(nodePtr: *anyopaque, codegenPtr: *anyopaque, breaks: ?*std.ArrayList(usize)) anyerror!?*ObjFunction {
        var codegen = @ptrCast(*CodeGen, @alignCast(@alignOf(CodeGen), codegenPtr));
        var node = @ptrCast(*ParseNode, @alignCast(@alignOf(ParseNode), nodePtr));

        if (node.synchronize(codegen)) {
            return null;
        }

        var self = Self.cast(node).?;

        // Type checking
        if (self.condition.type_def == null or self.condition.type_def.?.def_type == .Placeholder) {
            try codegen.reportPlaceholder(self.condition.type_def.?.resolved_type.?.Placeholder);
        }

        if (self.body.type_def == null or self.body.type_def.?.def_type == .Placeholder) {
            try codegen.reportPlaceholder(self.body.type_def.?.resolved_type.?.Placeholder);
        }

        if (self.else_branch.type_def == null or self.else_branch.type_def.?.def_type == .Placeholder) {
            try codegen.reportPlaceholder(self.else_branch.type_def.?.resolved_type.?.Placeholder);
        }

        // Both should have same type
        if (!self.body.type_def.?.eql(self.else_branch.type_def.?)) {
            try codegen.reportTypeCheckAt(
                self.body.type_def.?,
                self.else_branch.type_def.?,
                "Types not matching",
                self.body.location,
            );
        }

        // If condition is constant only generate appropriate branch
        if (self.condition.isConstant(self.condition)) {
            const condition = try self.condition.toValue(self.condition, codegen.gc);

            if (condition.boolean()) {
                _ = try self.body.toByteCode(self.body, codegen, breaks);
            } else {
                _ = try self.else_branch.toByteCode(self.else_branch, codegen, breaks);
            }

            try node.patchOptJumps(codegen);
            try node.endScope(codegen);

            return null;
        }

        // Generate the if/else
        _ = try self.condition.toByteCode(self.condition, codegen, breaks);

        const then_jump: usize = try codegen.emitJump(
            self.node.location,
            .OP_JUMP_IF_FALSE,
            codegen.popRegister(),
        );

        _ = try self.body.toByteCode(self.body, codegen, breaks);

        const else_jump: usize = try codegen.emitJump(self.node.location, .OP_JUMP);

        try codegen.patchJump(then_jump);

        _ = try self.else_branch.toByteCode(self.else_branch, codegen, breaks);
        try codegen.patchJump(else_jump);

        try node.patchOptJumps(codegen);
        try node.endScope(codegen);

        return null;
    }

    fn stringify(nodePtr: *anyopaque, out: *const std.ArrayList(u8).Writer) RenderError!void {
        var node = @ptrCast(*ParseNode, @alignCast(@alignOf(ParseNode), nodePtr));
        var self = Self.cast(node).?;

        try out.writeAll("{\"node\": \"InlineIf\", \"condition\": ");

        try self.condition.toJson(self.condition, out);

        try out.writeAll(", \"body\": ");

        try self.body.toJson(self.body, out);

        try out.writeAll(", \"else\": ");
        try self.else_branch.toJson(self.else_branch, out);

        try out.writeAll(", ");

        try ParseNode.stringify(node, out);

        try out.writeAll("}");
    }

    fn render(nodePtr: *anyopaque, out: *const std.ArrayList(u8).Writer, depth: usize) RenderError!void {
        const node = @ptrCast(*ParseNode, @alignCast(@alignOf(ParseNode), nodePtr));
        const self = Self.cast(node).?;

        try out.writeAll("if (");
        try self.condition.render(self.condition, out, depth);
        try out.writeAll(") ");
        try self.body.render(self.body, out, depth + 1);
        try out.writeAll(" else ");
        try self.else_branch.render(self.else_branch, out, depth + 1);
    }

    pub fn toNode(self: *Self) *ParseNode {
        return &self.node;
    }

    pub fn cast(nodePtr: *anyopaque) ?*Self {
        var node = @ptrCast(*ParseNode, @alignCast(@alignOf(ParseNode), nodePtr));
        if (node.node_type != .InlineIf) {
            return null;
        }

        return @fieldParentPtr(Self, "node", node);
    }
};

pub const IfNode = struct {
    const Self = @This();

    node: ParseNode = .{
        .node_type = .If,
        .toJson = stringify,
        .toByteCode = generate,
        .toValue = val,
        .isConstant = constant,
        .render = render,
    },

    condition: *ParseNode,
    unwrapped_identifier: ?Token,
    casted_type: ?*ObjTypeDef,
    body: *ParseNode,
    else_branch: ?*ParseNode = null,

    fn constant(_: *anyopaque) bool {
        return false;
    }

    fn val(_: *anyopaque, _: *GarbageCollector) anyerror!Value {
        return GenError.NotConstant;
    }

    fn generate(nodePtr: *anyopaque, codegenPtr: *anyopaque, breaks: ?*std.ArrayList(usize)) anyerror!?*ObjFunction {
        var codegen = @ptrCast(*CodeGen, @alignCast(@alignOf(CodeGen), codegenPtr));
        var node = @ptrCast(*ParseNode, @alignCast(@alignOf(ParseNode), nodePtr));

        if (node.synchronize(codegen)) {
            return null;
        }

        var self = Self.cast(node).?;

        if (self.condition.type_def == null or self.condition.type_def.?.def_type == .Placeholder) {
            try codegen.reportPlaceholder(self.condition.type_def.?.resolved_type.?.Placeholder);
        }

        if (self.unwrapped_identifier != null) {
            if (!self.condition.type_def.?.optional) {
                try codegen.reportErrorAt(self.condition.location, "Expected optional");
            }
        } else if (self.casted_type == null) {
            if (self.condition.type_def.?.def_type != .Bool) {
                try codegen.reportErrorAt(self.condition.location, "`if` condition must be bool");
            }
        }

        // If condition is a constant expression, no need to generate branches
        if (self.condition.isConstant(self.condition) and self.unwrapped_identifier == null and self.casted_type == null) {
            const condition = try self.condition.toValue(self.condition, codegen.gc);

            if (condition.boolean()) {
                _ = try self.body.toByteCode(self.body, codegen, breaks);
            } else if (self.else_branch) |else_branch| {
                _ = try else_branch.toByteCode(else_branch, codegen, breaks);
            }

            try node.patchOptJumps(codegen);
            try node.endScope(codegen);

            return null;
        }

        _ = try self.condition.toByteCode(self.condition, codegen, breaks);
        if (self.unwrapped_identifier != null) {
            try codegen.OP_NULL(
                self.condition.location,
                codegen.pushRegister(),
            );
            try codegen.OP_EQUAL(
                self.condition.location,
                codegen.popRegister(),
                codegen.popRegister(),
                codegen.pushRegister(),
            );
            try codegen.OP_NOT(
                self.condition.location,
                codegen.popRegister(),
                codegen.pushRegister(),
            );
        } else if (self.casted_type) |casted_type| {
            try codegen.emitConstant(self.condition.location, casted_type.toValue());
            const constant_register = codegen.popRegister();
            const cond_register = codegen.popRegister();
            try codegen.OP_IS(
                self.condition.location,
                cond_register,
                constant_register,
                codegen.popRegister(),
            );
        }

        const then_jump: usize = try codegen.emitJump(
            self.node.location,
            .OP_JUMP_IF_FALSE,
            codegen.popRegister(),
        );

        _ = try self.body.toByteCode(self.body, codegen, breaks);

        const else_jump: usize = try codegen.emitJump(self.node.location, .OP_JUMP);

        try codegen.patchJump(then_jump);

        if (self.else_branch) |else_branch| {
            _ = try else_branch.toByteCode(else_branch, codegen, breaks);
        }

        try codegen.patchJump(else_jump);

        try node.patchOptJumps(codegen);
        try node.endScope(codegen);

        return null;
    }

    fn stringify(nodePtr: *anyopaque, out: *const std.ArrayList(u8).Writer) RenderError!void {
        var node = @ptrCast(*ParseNode, @alignCast(@alignOf(ParseNode), nodePtr));
        var self = Self.cast(node).?;

        try out.writeAll("{\"node\": \"If\", \"condition\": ");

        try self.condition.toJson(self.condition, out);

        try out.writeAll(", \"body\": ");

        try self.body.toJson(self.body, out);

        if (self.else_branch) |else_branch| {
            try out.writeAll(", \"else\": ");
            try else_branch.toJson(else_branch, out);
        }

        try out.writeAll(", ");

        try ParseNode.stringify(node, out);

        try out.writeAll("}");
    }

    fn render(nodePtr: *anyopaque, out: *const std.ArrayList(u8).Writer, depth: usize) RenderError!void {
        const node = @ptrCast(*ParseNode, @alignCast(@alignOf(ParseNode), nodePtr));
        const self = Self.cast(node).?;

        try out.writeByteNTimes(' ', depth * 4);

        try out.writeAll("if (");
        try self.condition.render(self.condition, out, depth);
        if (self.unwrapped_identifier) |unwrapped_identifier| {
            try out.print(" -> {s}", .{unwrapped_identifier.lexeme});
        } else if (self.casted_type) |casted_type| {
            try out.writeAll(" -> ");
            try casted_type.toStringUnqualified(out);
        }

        try out.writeAll(") {\n");
        try self.body.render(self.body, out, depth + 1);
        try out.writeByteNTimes(' ', depth * 4);
        try out.writeAll("}");

        if (self.else_branch) |else_branch| {
            try out.writeAll(" else ");

            if (else_branch.node_type != .If) {
                try out.writeAll("{\n");
                try else_branch.render(else_branch, out, depth + 1);
                try out.writeByteNTimes(' ', depth * 4);
                try out.writeAll("}");
            } else {
                try else_branch.render(else_branch, out, depth);
            }
        }

        try out.writeAll("\n\n");
    }

    pub fn toNode(self: *Self) *ParseNode {
        return &self.node;
    }

    pub fn cast(nodePtr: *anyopaque) ?*Self {
        var node = @ptrCast(*ParseNode, @alignCast(@alignOf(ParseNode), nodePtr));
        if (node.node_type != .If) {
            return null;
        }

        return @fieldParentPtr(Self, "node", node);
    }
};

pub const ReturnNode = struct {
    const Self = @This();

    node: ParseNode = .{
        .node_type = .Return,
        .toJson = stringify,
        .toByteCode = generate,
        .toValue = val,
        .isConstant = constant,
        .render = render,
    },

    value: ?*ParseNode,
    unconditional: bool,

    fn constant(_: *anyopaque) bool {
        return false;
    }

    fn val(_: *anyopaque, _: *GarbageCollector) anyerror!Value {
        return GenError.NotConstant;
    }

    fn generate(nodePtr: *anyopaque, codegenPtr: *anyopaque, breaks: ?*std.ArrayList(usize)) anyerror!?*ObjFunction {
        var codegen = @ptrCast(*CodeGen, @alignCast(@alignOf(CodeGen), codegenPtr));
        var node = @ptrCast(*ParseNode, @alignCast(@alignOf(ParseNode), nodePtr));

        if (node.synchronize(codegen)) {
            return null;
        }

        var self = Self.cast(node).?;

        if (self.unconditional) {
            codegen.current.?.return_emitted = true;
        }

        if (self.value) |value| {
            if (value.type_def == null) {
                try codegen.reportErrorAt(value.location, "Unknown type.");
            } else if (value.type_def.?.def_type == .Placeholder) {
                try codegen.reportPlaceholder(value.type_def.?.resolved_type.?.Placeholder);
            } else if (!codegen.current.?.function.?.type_def.resolved_type.?.Function.return_type.eql(value.type_def.?)) {
                try codegen.reportTypeCheckAt(
                    codegen.current.?.function.?.type_def.resolved_type.?.Function.return_type,
                    value.type_def.?,
                    "Return value",
                    value.location,
                );
            }

            _ = try value.toByteCode(value, codegen, breaks);
        } else {
            try codegen.OP_VOID(node.location, codegen.pushRegister());
        }

        try codegen.OP_RETURN(self.node.location, codegen.popRegister());

        try node.patchOptJumps(codegen);
        try node.endScope(codegen);

        return null;
    }

    fn stringify(nodePtr: *anyopaque, out: *const std.ArrayList(u8).Writer) RenderError!void {
        var node = @ptrCast(*ParseNode, @alignCast(@alignOf(ParseNode), nodePtr));
        var self = Self.cast(node).?;

        try out.writeAll("{\"node\": \"Return\", ");

        if (self.value) |value| {
            try out.writeAll("\"value\": ");
            try value.toJson(value, out);
            try out.writeAll(", ");
        }

        try ParseNode.stringify(node, out);

        try out.writeAll("}");
    }

    fn render(nodePtr: *anyopaque, out: *const std.ArrayList(u8).Writer, depth: usize) RenderError!void {
        const node = @ptrCast(*ParseNode, @alignCast(@alignOf(ParseNode), nodePtr));
        const self = Self.cast(node).?;

        try out.writeByteNTimes(' ', depth * 4);

        try out.writeAll("return");
        if (self.value) |value| {
            try out.writeAll(" ");
            try value.render(value, out, depth);
        }

        try out.writeAll(";\n");
    }

    pub fn toNode(self: *Self) *ParseNode {
        return &self.node;
    }

    pub fn cast(nodePtr: *anyopaque) ?*Self {
        var node = @ptrCast(*ParseNode, @alignCast(@alignOf(ParseNode), nodePtr));
        if (node.node_type != .Return) {
            return null;
        }

        return @fieldParentPtr(Self, "node", node);
    }
};

pub const ForNode = struct {
    const Self = @This();

    node: ParseNode = .{
        .node_type = .For,
        .toJson = stringify,
        .toByteCode = generate,
        .toValue = val,
        .isConstant = constant,
        .render = render,
    },

    init_declarations: std.ArrayList(*VarDeclarationNode),
    condition: *ParseNode,
    post_loop: std.ArrayList(*ParseNode),
    body: *ParseNode,

    fn constant(_: *anyopaque) bool {
        return false;
    }

    fn val(_: *anyopaque, _: *GarbageCollector) anyerror!Value {
        return GenError.NotConstant;
    }

    fn generate(nodePtr: *anyopaque, codegenPtr: *anyopaque, _breaks: ?*std.ArrayList(usize)) anyerror!?*ObjFunction {
        var codegen = @ptrCast(*CodeGen, @alignCast(@alignOf(CodeGen), codegenPtr));
        const node = @ptrCast(*ParseNode, @alignCast(@alignOf(ParseNode), nodePtr));
        const self = Self.cast(node).?;

        if (self.condition.isConstant(self.condition) and !(try self.condition.toValue(self.condition, codegen.gc)).boolean()) {
            try node.patchOptJumps(codegen);

            return null;
        }

        for (self.init_declarations.items) |var_declaration| {
            _ = try var_declaration.node.toByteCode(&var_declaration.node, codegen, _breaks);
        }

        const loop_start: usize = codegen.currentCode();

        if (self.condition.type_def == null or self.condition.type_def.?.def_type == .Placeholder) {
            try codegen.reportPlaceholder(self.condition.type_def.?.resolved_type.?.Placeholder);
        }

        if (self.condition.type_def.?.def_type != .Bool) {
            try codegen.reportErrorAt(self.condition.location, "`for` condition must be bool");
        }

        _ = try self.condition.toByteCode(self.condition, codegen, _breaks);

        const exit_jump: usize = try codegen.emitJump(
            self.node.location,
            .OP_JUMP_IF_FALSE,
            codegen.popRegister(),
        );

        // Jump over expressions which will be executed at end of loop
        // TODO: since we don't generate as we parse, we can get rid of this jump and just generate the post_loop later
        var body_jump: usize = try codegen.emitJump(self.node.location, .OP_JUMP);

        const expr_loop: usize = codegen.currentCode();
        for (self.post_loop.items) |expr| {
            if (expr.type_def == null or expr.type_def.?.def_type == .Placeholder) {
                try codegen.reportPlaceholder(expr.type_def.?.resolved_type.?.Placeholder);
            }

            _ = try expr.toByteCode(expr, codegen, _breaks);
            codegen.popRegister();
        }

        try codegen.emitLoop(self.node.location, loop_start);

        try codegen.patchJump(body_jump);

        var breaks: std.ArrayList(usize) = std.ArrayList(usize).init(codegen.gc.allocator);
        defer breaks.deinit();

        _ = try self.body.toByteCode(self.body, codegen, &breaks);

        try codegen.emitLoop(self.node.location, expr_loop);

        try codegen.patchJump(exit_jump);

        // Patch breaks
        for (breaks.items) |jump| {
            try codegen.patchJumpOrLoop(jump, loop_start);
        }

        try node.patchOptJumps(codegen);
        try node.endScope(codegen);

        return null;
    }

    fn stringify(nodePtr: *anyopaque, out: *const std.ArrayList(u8).Writer) RenderError!void {
        var node = @ptrCast(*ParseNode, @alignCast(@alignOf(ParseNode), nodePtr));
        var self = Self.cast(node).?;

        try out.writeAll("{\"node\": \"For\", \"init_declarations\": [");

        for (self.init_declarations.items, 0..) |var_declaration, i| {
            try var_declaration.node.toJson(&var_declaration.node, out);

            if (i < self.init_declarations.items.len - 1) {
                try out.writeAll(",");
            }
        }

        try out.writeAll("], \"condition\": ");

        try self.condition.toJson(self.condition, out);

        try out.writeAll(", \"post_loop\": [");

        for (self.post_loop.items) |expression| {
            try expression.toJson(expression, out);
            try out.writeAll(", ");
        }

        try out.writeAll("], \"body\": ");

        try self.body.toJson(self.body, out);

        try out.writeAll(", ");

        try ParseNode.stringify(node, out);

        try out.writeAll("}");
    }

    fn render(nodePtr: *anyopaque, out: *const std.ArrayList(u8).Writer, depth: usize) RenderError!void {
        const node = @ptrCast(*ParseNode, @alignCast(@alignOf(ParseNode), nodePtr));
        const self = Self.cast(node).?;

        try out.writeByteNTimes(' ', depth * 4);

        try out.writeAll("for (");
        for (self.init_declarations.items, 0..) |decl, i| {
            try decl.node.render(&decl.node, out, depth);
            if (i < self.init_declarations.items.len - 1) {
                try out.writeAll(", ");
            }
        }
        try out.writeAll("; ");

        try self.condition.render(self.condition, out, depth);
        try out.writeAll("; ");

        for (self.post_loop.items, 0..) |expr, i| {
            try expr.render(expr, out, depth);

            if (i < self.post_loop.items.len - 1) {
                try out.writeAll(", ");
            }
        }

        try out.writeAll(") {\n");

        try self.body.render(self.body, out, depth + 1);

        try out.writeByteNTimes(' ', depth * 4);
        try out.writeAll("}\n");
    }

    pub fn init(allocator: Allocator) Self {
        return Self{
            .init_declarations = std.ArrayList(*VarDeclarationNode).init(allocator),
            .post_loop = std.ArrayList(*ParseNode).init(allocator),
        };
    }

    pub fn deinit(self: *Self) void {
        self.init_declarations.deinit();
        self.post_loop.deinit();
    }

    pub fn toNode(self: *Self) *ParseNode {
        return &self.node;
    }

    pub fn cast(nodePtr: *anyopaque) ?*Self {
        var node = @ptrCast(*ParseNode, @alignCast(@alignOf(ParseNode), nodePtr));
        if (node.node_type != .For) {
            return null;
        }

        return @fieldParentPtr(Self, "node", node);
    }
};

pub const ForEachNode = struct {
    const Self = @This();

    node: ParseNode = .{
        .node_type = .ForEach,
        .toJson = stringify,
        .toByteCode = generate,
        .toValue = val,
        .isConstant = constant,
        .render = render,
    },

    key: ?*VarDeclarationNode = null,
    value: *VarDeclarationNode,
    iterable: *ParseNode,
    block: *ParseNode,

    fn constant(_: *anyopaque) bool {
        return false;
    }

    fn val(_: *anyopaque, _: *GarbageCollector) anyerror!Value {
        return GenError.NotConstant;
    }

    fn generate(nodePtr: *anyopaque, codegenPtr: *anyopaque, _breaks: ?*std.ArrayList(usize)) anyerror!?*ObjFunction {
        var codegen = @ptrCast(*CodeGen, @alignCast(@alignOf(CodeGen), codegenPtr));
        var node = @ptrCast(*ParseNode, @alignCast(@alignOf(ParseNode), nodePtr));
        var self = Self.cast(node).?;

        // Type checking
        if (self.iterable.type_def == null or self.iterable.type_def.?.def_type == .Placeholder) {
            try codegen.reportErrorAt(self.iterable.location, "Unknown type.");
            try codegen.reportPlaceholder(self.iterable.type_def.?.resolved_type.?.Placeholder);
        } else {
            if (self.key) |key| {
                if (key.type_def.def_type == .Placeholder) {
                    try codegen.reportPlaceholder(key.type_def.resolved_type.?.Placeholder);
                }

                switch (self.iterable.type_def.?.def_type) {
                    .String, .List => {
                        if (key.type_def.def_type != .Integer) {
                            try codegen.reportErrorAt(key.node.location, "Expected `int`.");
                        }
                    },
                    .Map => {
                        if (!self.iterable.type_def.?.resolved_type.?.Map.key_type.eql(key.type_def)) {
                            try codegen.reportTypeCheckAt(self.iterable.type_def.?.resolved_type.?.Map.key_type, key.type_def, "Bad key type", key.node.location);
                        }
                    },
                    .Enum => try codegen.reportErrorAt(key.node.location, "No key available when iterating over enum."),
                    else => try codegen.reportErrorAt(self.iterable.location, "Not iterable."),
                }
            }

            if (self.value.type_def.def_type == .Placeholder) {
                try codegen.reportPlaceholder(self.value.type_def.resolved_type.?.Placeholder);
            }

            switch (self.iterable.type_def.?.def_type) {
                .Map => {
                    if (!self.iterable.type_def.?.resolved_type.?.Map.value_type.eql(self.value.type_def)) {
                        try codegen.reportTypeCheckAt(
                            self.iterable.type_def.?.resolved_type.?.Map.value_type,
                            self.value.type_def,
                            "Bad value type",
                            self.value.node.location,
                        );
                    }
                },
                .List => {
                    if (!self.iterable.type_def.?.resolved_type.?.List.item_type.eql(self.value.type_def)) {
                        try codegen.reportTypeCheckAt(
                            self.iterable.type_def.?.resolved_type.?.List.item_type,
                            self.value.type_def,
                            "Bad value type",
                            self.value.node.location,
                        );
                    }
                },
                .String => {
                    if (self.value.type_def.def_type != .String) {
                        try codegen.reportErrorAt(self.value.node.location, "Expected `str`.");
                    }
                },
                .Enum => {
                    const iterable_type = try self.iterable.type_def.?.toInstance(codegen.gc.allocator, &codegen.gc.type_registry);
                    if (!iterable_type.eql(self.value.type_def)) {
                        try codegen.reportTypeCheckAt(
                            iterable_type,
                            self.value.type_def,
                            "Bad value type",
                            self.value.node.location,
                        );
                    }
                },
                .Fiber => {
                    const iterable_type = try self.iterable.type_def.?.resolved_type.?.Fiber.yield_type.toInstance(
                        codegen.gc.allocator,
                        &codegen.gc.type_registry,
                    );
                    if (!iterable_type.eql(self.value.type_def)) {
                        try codegen.reportTypeCheckAt(
                            iterable_type,
                            self.value.type_def,
                            "Bad value type",
                            self.value.node.location,
                        );
                    }
                },
                else => try codegen.reportErrorAt(self.iterable.location, "Not iterable."),
            }
        }

        // If iterable constant and empty, skip the node
        if (self.iterable.isConstant(self.iterable)) {
            const iterable = (try self.iterable.toValue(self.iterable, codegen.gc)).obj();

            if (switch (iterable.obj_type) {
                .List => ObjList.cast(iterable).?.items.items.len == 0,
                .Map => ObjMap.cast(iterable).?.map.count() == 0,
                .String => ObjString.cast(iterable).?.string.len == 0,
                .Enum => ObjEnum.cast(iterable).?.cases.items.len == 0,
                else => unreachable,
            }) {
                try node.patchOptJumps(codegen);
                return null;
            }
        }

        // We push those on the stack because they become locals of the loop's body
        if (self.key) |key| {
            _ = try key.node.toByteCode(&key.node, codegen, _breaks);
            try codegen.OP_PUSH(key.node.location, codegen.popRegister());
        }
        _ = try self.value.node.toByteCode(&self.value.node, codegen, _breaks);
        try codegen.OP_PUSH(self.value.node.location, codegen.popRegister());
        _ = try self.iterable.toByteCode(self.iterable, codegen, _breaks);
        try codegen.OP_PUSH(self.iterable.node.location, codegen.popRegister());

        const loop_start: usize = codegen.currentCode();

        // Calls `next` and update key and value locals
        try codegen.emitOpCode(
            self.node.location,
            switch (self.iterable.type_def.?.def_type) {
                .String => .OP_STRING_FOREACH,
                .List => .OP_LIST_FOREACH,
                .Enum => .OP_ENUM_FOREACH,
                .Map => .OP_MAP_FOREACH,
                .Fiber => .OP_FIBER_FOREACH,
                else => unreachable,
            },
        );

        // If next key is null, exit loop
        try codegen.OP_GET_LOCAL(
            self.node.location,
            @intCast(u25, (self.key orelse self.value).slot),
            codegen.pushRegister(),
        );
        try codegen.OP_NULL(self.node.location, codegen.pushRegister());
        try codegen.OP_EQUAL(
            self.node.location,
            codegen.popRegister(),
            codegen.popRegister(),
            codegen.pushRegister(),
        );
        try codegen.OP_NOT(
            self.node.location,
            codegen.popRegister(),
            codegen.pushRegister(),
        );

        const exit_jump: usize = try codegen.emitJump(
            self.node.location,
            .OP_JUMP_IF_FALSE,
            codegen.popRegister(),
        );

        var breaks: std.ArrayList(usize) = std.ArrayList(usize).init(codegen.gc.allocator);
        defer breaks.deinit();

        _ = try self.block.toByteCode(self.block, codegen, &breaks);

        try codegen.emitLoop(self.node.location, loop_start);

        // Patch condition jump
        try codegen.patchJump(exit_jump);

        // Patch breaks
        for (breaks.items) |jump| {
            try codegen.patchJumpOrLoop(jump, loop_start);
        }

        try node.patchOptJumps(codegen);
        // Should have key, [value,] iterable to pop
        assert(node.ends_scope != null and node.ends_scope.?.items.len >= 2);
        try node.endScope(codegen);

        return null;
    }

    fn stringify(nodePtr: *anyopaque, out: *const std.ArrayList(u8).Writer) RenderError!void {
        var node = @ptrCast(*ParseNode, @alignCast(@alignOf(ParseNode), nodePtr));
        var self = Self.cast(node).?;

        try out.writeAll("{\"node\": \"ForEach\", ");

        if (self.key) |key| {
            try out.writeAll("\"key\": ");
            try key.node.toJson(&key.node, out);
        }

        try out.writeAll(", \"value\": ");

        try self.value.node.toJson(&self.value.node, out);

        try out.writeAll(", \"iterable\": ");

        try self.iterable.toJson(self.iterable, out);

        try out.writeAll(", \"block\": ");

        try self.block.toJson(self.block, out);

        try out.writeAll(", ");

        try ParseNode.stringify(node, out);

        try out.writeAll("}");
    }

    fn render(nodePtr: *anyopaque, out: *const std.ArrayList(u8).Writer, depth: usize) RenderError!void {
        const node = @ptrCast(*ParseNode, @alignCast(@alignOf(ParseNode), nodePtr));
        const self = Self.cast(node).?;

        try out.writeByteNTimes(' ', depth * 4);

        try out.writeAll("foreach (");
        if (self.key) |key| {
            try key.node.render(&key.node, out, depth);
            try out.writeAll(", ");
        }
        try self.value.node.render(&self.value.node, out, depth);
        try out.writeAll(" in ");
        try self.iterable.render(self.iterable, out, depth);
        try out.writeAll(") {\n");
        try self.block.render(self.block, out, depth + 1);
        try out.writeByteNTimes(' ', depth * 4);
        try out.writeAll("}\n");
    }

    pub fn init(allocator: Allocator) Self {
        return Self{
            .init_expression = std.ArrayList(*ParseNode).init(allocator),
            .post_loop = std.ArrayList(*ParseNode).init(allocator),
        };
    }

    pub fn deinit(self: *Self) void {
        self.init_expressions.deinit();
        self.post_loop.deinit();
    }

    pub fn toNode(self: *Self) *ParseNode {
        return &self.node;
    }

    pub fn cast(nodePtr: *anyopaque) ?*Self {
        var node = @ptrCast(*ParseNode, @alignCast(@alignOf(ParseNode), nodePtr));
        if (node.node_type != .ForEach) {
            return null;
        }

        return @fieldParentPtr(Self, "node", node);
    }
};

pub const WhileNode = struct {
    const Self = @This();

    node: ParseNode = .{
        .node_type = .While,
        .toJson = stringify,
        .toByteCode = generate,
        .toValue = val,
        .isConstant = constant,
        .render = render,
    },

    condition: *ParseNode,
    block: *ParseNode,

    fn constant(_: *anyopaque) bool {
        return false;
    }

    fn val(_: *anyopaque, _: *GarbageCollector) anyerror!Value {
        return GenError.NotConstant;
    }

    fn generate(nodePtr: *anyopaque, codegenPtr: *anyopaque, _breaks: ?*std.ArrayList(usize)) anyerror!?*ObjFunction {
        var codegen = @ptrCast(*CodeGen, @alignCast(@alignOf(CodeGen), codegenPtr));
        var node = @ptrCast(*ParseNode, @alignCast(@alignOf(ParseNode), nodePtr));
        var self = Self.cast(node).?;

        // If condition constant and false, skip the node
        if (self.condition.isConstant(self.condition) and !(try self.condition.toValue(self.condition, codegen.gc)).boolean()) {
            try node.patchOptJumps(codegen);
            try node.endScope(codegen);

            return null;
        }

        const loop_start: usize = codegen.currentCode();

        if (self.condition.type_def == null or self.condition.type_def.?.def_type == .Placeholder) {
            try codegen.reportPlaceholder(self.condition.type_def.?.resolved_type.?.Placeholder);
        }

        if (self.condition.type_def.?.def_type != .Bool) {
            try codegen.reportErrorAt(self.condition.location, "`while` condition must be bool");
        }

        _ = try self.condition.toByteCode(self.condition, codegen, _breaks);

        const exit_jump: usize = try codegen.emitJump(
            self.node.location,
            .OP_JUMP_IF_FALSE,
            codegen.popRegister(),
        );

        var breaks: std.ArrayList(usize) = std.ArrayList(usize).init(codegen.gc.allocator);
        defer breaks.deinit();

        _ = try self.block.toByteCode(self.block, codegen, &breaks);

        try codegen.emitLoop(self.node.location, loop_start);
        try codegen.patchJump(exit_jump);

        // Patch breaks
        for (breaks.items) |jump| {
            try codegen.patchJumpOrLoop(jump, loop_start);
        }

        try node.patchOptJumps(codegen);
        try node.endScope(codegen);

        return null;
    }

    fn stringify(nodePtr: *anyopaque, out: *const std.ArrayList(u8).Writer) RenderError!void {
        var node = @ptrCast(*ParseNode, @alignCast(@alignOf(ParseNode), nodePtr));
        var self = Self.cast(node).?;

        try out.writeAll("{\"node\": \"While\", \"condition\": ");

        try self.condition.toJson(self.condition, out);

        try out.writeAll(", \"block\": ");

        try self.block.toJson(self.block, out);

        try out.writeAll(", ");

        try ParseNode.stringify(node, out);

        try out.writeAll("}");
    }

    fn render(nodePtr: *anyopaque, out: *const std.ArrayList(u8).Writer, depth: usize) RenderError!void {
        const node = @ptrCast(*ParseNode, @alignCast(@alignOf(ParseNode), nodePtr));
        const self = Self.cast(node).?;

        try out.writeByteNTimes(' ', depth * 4);

        try out.writeAll("while (");
        try self.condition.render(self.condition, out, depth);
        try out.writeAll(") {\n");
        try self.block.render(self.block, out, depth + 1);
        try out.writeByteNTimes(' ', depth * 4);
        try out.writeAll("}\n");
    }

    pub fn init(allocator: Allocator) Self {
        return Self{
            .init_expression = std.ArrayList(*ParseNode).init(allocator),
            .post_loop = std.ArrayList(*ParseNode).init(allocator),
        };
    }

    pub fn deinit(self: *Self) void {
        self.init_expressions.deinit();
        self.post_loop.deinit();
    }

    pub fn toNode(self: *Self) *ParseNode {
        return &self.node;
    }

    pub fn cast(nodePtr: *anyopaque) ?*Self {
        var node = @ptrCast(*ParseNode, @alignCast(@alignOf(ParseNode), nodePtr));
        if (node.node_type != .While) {
            return null;
        }

        return @fieldParentPtr(Self, "node", node);
    }
};

pub const DoUntilNode = struct {
    const Self = @This();

    node: ParseNode = .{
        .node_type = .DoUntil,
        .toJson = stringify,
        .toByteCode = generate,
        .toValue = val,
        .isConstant = constant,
        .render = render,
    },

    condition: *ParseNode,
    block: *ParseNode,

    fn constant(_: *anyopaque) bool {
        return false;
    }

    fn val(_: *anyopaque, _: *GarbageCollector) anyerror!Value {
        return GenError.NotConstant;
    }

    fn generate(nodePtr: *anyopaque, codegenPtr: *anyopaque, _: ?*std.ArrayList(usize)) anyerror!?*ObjFunction {
        var codegen = @ptrCast(*CodeGen, @alignCast(@alignOf(CodeGen), codegenPtr));
        var node = @ptrCast(*ParseNode, @alignCast(@alignOf(ParseNode), nodePtr));
        var self = Self.cast(node).?;

        const loop_start: usize = codegen.currentCode();

        var breaks: std.ArrayList(usize) = std.ArrayList(usize).init(codegen.gc.allocator);
        defer breaks.deinit();

        _ = try self.block.toByteCode(self.block, codegen, &breaks);

        if (self.condition.type_def == null or self.condition.type_def.?.def_type == .Placeholder) {
            try codegen.reportErrorAt(self.condition.location, "Unknown type.");
        }

        if (self.condition.type_def.?.def_type != .Bool) {
            try codegen.reportErrorAt(self.condition.location, "`do` condition must be bool");
        }

        _ = try self.condition.toByteCode(self.condition, codegen, &breaks);

        try codegen.OP_NOT(
            self.condition.location,
            codegen.popRegister(),
            codegen.pushRegister(),
        );
        const exit_jump: usize = try codegen.emitJump(
            self.node.location,
            .OP_JUMP_IF_FALSE,
            codegen.popRegister(),
        );

        try codegen.emitLoop(self.node.location, loop_start);
        try codegen.patchJump(exit_jump);

        // Patch breaks
        for (breaks.items) |jump| {
            try codegen.patchJumpOrLoop(jump, loop_start);
        }

        try node.patchOptJumps(codegen);
        try node.endScope(codegen);

        return null;
    }

    fn stringify(nodePtr: *anyopaque, out: *const std.ArrayList(u8).Writer) RenderError!void {
        var node = @ptrCast(*ParseNode, @alignCast(@alignOf(ParseNode), nodePtr));
        var self = Self.cast(node).?;

        try out.writeAll("{\"node\": \"DoUntil\", \"condition\": ");

        try self.condition.toJson(self.condition, out);

        try out.writeAll(", \"block\": ");

        try self.block.toJson(self.block, out);

        try out.writeAll(", ");

        try ParseNode.stringify(node, out);

        try out.writeAll("}");
    }

    fn render(nodePtr: *anyopaque, out: *const std.ArrayList(u8).Writer, depth: usize) RenderError!void {
        const node = @ptrCast(*ParseNode, @alignCast(@alignOf(ParseNode), nodePtr));
        const self = Self.cast(node).?;

        try out.writeByteNTimes(' ', depth * 4);

        try out.writeAll("do {\n");
        try self.block.render(self.block, out, depth + 1);
        try out.writeAll("} until (");
        try self.condition.render(self.condition, out, depth);
        try out.writeAll(")\n");
    }

    pub fn init(allocator: Allocator) Self {
        return Self{
            .init_expression = std.ArrayList(*ParseNode).init(allocator),
            .post_loop = std.ArrayList(*ParseNode).init(allocator),
        };
    }

    pub fn deinit(self: *Self) void {
        self.init_expressions.deinit();
        self.post_loop.deinit();
    }

    pub fn toNode(self: *Self) *ParseNode {
        return &self.node;
    }

    pub fn cast(nodePtr: *anyopaque) ?*Self {
        var node = @ptrCast(*ParseNode, @alignCast(@alignOf(ParseNode), nodePtr));
        if (node.node_type != .DoUntil) {
            return null;
        }

        return @fieldParentPtr(Self, "node", node);
    }
};

pub const BlockNode = struct {
    const Self = @This();

    node: ParseNode = .{
        .node_type = .Block,
        .toJson = stringify,
        .toByteCode = generate,
        .toValue = val,
        .isConstant = constant,
        .render = render,
    },

    statements: std.ArrayList(*ParseNode),

    fn constant(_: *anyopaque) bool {
        return false;
    }

    fn val(_: *anyopaque, _: *GarbageCollector) anyerror!Value {
        return GenError.NotConstant;
    }

    fn generate(nodePtr: *anyopaque, codegenPtr: *anyopaque, breaks: ?*std.ArrayList(usize)) anyerror!?*ObjFunction {
        var codegen = @ptrCast(*CodeGen, @alignCast(@alignOf(CodeGen), codegenPtr));
        var node = @ptrCast(*ParseNode, @alignCast(@alignOf(ParseNode), nodePtr));

        if (node.synchronize(codegen)) {
            return null;
        }

        var self = Self.cast(node).?;

        for (self.statements.items) |statement| {
            _ = try statement.toByteCode(statement, codegen, breaks);
        }

        try node.patchOptJumps(codegen);
        try node.endScope(codegen);

        return null;
    }

    fn stringify(nodePtr: *anyopaque, out: *const std.ArrayList(u8).Writer) RenderError!void {
        var node = @ptrCast(*ParseNode, @alignCast(@alignOf(ParseNode), nodePtr));
        var self = Self.cast(node).?;

        try out.writeAll("{\"node\": \"Block\", \"statements\": [");

        for (self.statements.items, 0..) |statement, i| {
            try statement.toJson(statement, out);

            if (i < self.statements.items.len - 1) {
                try out.writeAll(",");
            }
        }

        try out.writeAll("], ");

        try ParseNode.stringify(node, out);

        try out.writeAll("}");
    }

    fn render(nodePtr: *anyopaque, out: *const std.ArrayList(u8).Writer, depth: usize) RenderError!void {
        const node = @ptrCast(*ParseNode, @alignCast(@alignOf(ParseNode), nodePtr));
        const self = Self.cast(node).?;

        for (self.statements.items) |statement| {
            try statement.render(statement, out, depth);
        }
    }

    pub fn init(allocator: Allocator) Self {
        return Self{
            .statements = std.ArrayList(*ParseNode).init(allocator),
        };
    }

    pub fn deinit(self: *Self) void {
        self.statements.deinit();
    }

    pub fn toNode(self: *Self) *ParseNode {
        return &self.node;
    }

    pub fn cast(nodePtr: *anyopaque) ?*Self {
        var node = @ptrCast(*ParseNode, @alignCast(@alignOf(ParseNode), nodePtr));
        if (node.node_type != .Block) {
            return null;
        }

        return @fieldParentPtr(Self, "node", node);
    }
};

pub const DotNode = struct {
    const Self = @This();

    node: ParseNode = .{
        .node_type = .Dot,
        .toJson = stringify,
        .toByteCode = generate,
        .toValue = val,
        .isConstant = constant,
        .render = render,
    },

    callee: *ParseNode,
    identifier: Token,
    member_type_def: ?*ObjTypeDef = null,
    value: ?*ParseNode = null,
    call: ?*CallNode = null,
    enum_index: ?usize = null,

    fn constant(_: *anyopaque) bool {
        // TODO: should be true, but we have to evaluate a constant call
        return false;
    }

    fn val(_: *anyopaque, _: *GarbageCollector) anyerror!Value {
        return GenError.NotConstant;
    }

    fn generate(nodePtr: *anyopaque, codegenPtr: *anyopaque, breaks: ?*std.ArrayList(usize)) anyerror!?*ObjFunction {
        var codegen = @ptrCast(*CodeGen, @alignCast(@alignOf(CodeGen), codegenPtr));
        var node = @ptrCast(*ParseNode, @alignCast(@alignOf(ParseNode), nodePtr));

        if (node.synchronize(codegen)) {
            return null;
        }

        var self = Self.cast(node).?;

        _ = try self.callee.toByteCode(self.callee, codegen, breaks);

        const callee_type = self.callee.type_def.?;

        if (callee_type.def_type == .Placeholder) {
            try codegen.reportPlaceholder(callee_type.resolved_type.?.Placeholder);
        }

        // zig fmt: off
        if (callee_type.def_type != .ObjectInstance
            and callee_type.def_type != .Object
            and callee_type.def_type != .ProtocolInstance
            and callee_type.def_type != .Enum
            and callee_type.def_type != .EnumInstance
            and callee_type.def_type != .List
            and callee_type.def_type != .Map
            and callee_type.def_type != .String
            and callee_type.def_type != .Pattern
            and callee_type.def_type != .Fiber) {
            try codegen.reportErrorAt(node.location, "Doesn't have field access");
        }
        // zig fmt: on

        if (callee_type.optional) {
            try codegen.reportErrorAt(node.location, "Optional doesn't have field access");
        }

        var get_code: ?OpCode = switch (callee_type.def_type) {
            .Object => .OP_GET_OBJECT_PROPERTY,
            .ObjectInstance, .ProtocolInstance => .OP_GET_INSTANCE_PROPERTY,
            .List => .OP_GET_LIST_PROPERTY,
            .Map => .OP_GET_MAP_PROPERTY,
            .String => .OP_GET_STRING_PROPERTY,
            .Pattern => .OP_GET_PATTERN_PROPERTY,
            .Fiber => .OP_GET_FIBER_PROPERTY,
            else => null,
        };

        switch (callee_type.def_type) {
            .Fiber, .Pattern, .String => {
                if (self.call) |call_node| { // Call
                    // subject of invoke lives in last register
                    try codegen.OP_PUSH(call_node.location, codegen.popRegister());
                    _ = try call_node.node.toByteCode(&call_node.node, codegen, breaks);
                } else { // Expression
                    assert(self.value == null);
                    try codegen.emitCodeArgReg(
                        self.node.location,
                        get_code.?,
                        try codegen.identifierConstant(self.identifier.lexeme),
                        codegen.pushRegister(),
                    );
                }
            },
            .ObjectInstance, .Object => {
                if (self.value) |value| {
                    if (value.type_def == null or value.type_def.?.def_type == .Placeholder) {
                        try codegen.reportPlaceholder(value.type_def.?.resolved_type.?.Placeholder);
                    }

                    _ = try value.toByteCode(value, codegen, breaks);

                    try codegen.emitCodeArgReg(
                        self.node.location,
                        if (callee_type.def_type == .ObjectInstance) .OP_SET_INSTANCE_PROPERTY else .OP_SET_OBJECT_PROPERTY,
                        @intCast(u17, try codegen.identifierConstant(self.identifier.lexeme)),
                        codegen.popRegister(),
                    );
                } else if (self.call) |call| {
                    // Static call
                    if (callee_type.def_type == .Object) {
                        try codegen.emitCodeArgReg(
                            call.location,
                            get_code.?,
                            try codegen.identifierConstant(self.identifier.lexeme),
                            codegen.pushRegister(),
                        );

                        try codegen.OP_PUSH(call.location, codegen.popRegister());
                    }

                    _ = try call.node.toByteCode(&call.node, codegen, breaks);
                } else {
                    try codegen.emitCodeArgReg(
                        self.node.location,
                        get_code.?,
                        try codegen.identifierConstant(self.identifier.lexeme),
                        codegen.pushRegister(),
                    );
                }
            },
            .ProtocolInstance => {
                if (self.call) |call| {
                    _ = try call.node.toByteCode(&call.node, codegen, breaks);
                } else {
                    assert(self.value == null);
                    try codegen.emitCodeArgReg(
                        self.node.location,
                        get_code.?,
                        try codegen.identifierConstant(self.identifier.lexeme),
                        codegen.pushRegister(),
                    );
                }
            },
            .Enum => {
                try codegen.OP_GET_ENUM_CASE(
                    self.node.location,
                    @intCast(u25, self.enum_index.?),
                    codegen.popRegister(),
                );
            },
            .EnumInstance => {
                assert(std.mem.eql(u8, self.identifier.lexeme, "value"));

                try codegen.OP_GET_ENUM_CASE_VALUE(self.node.location, codegen.popRegister());
            },
            .List, .Map => {
                if (self.call) |call_node| {
                    // subject of invoke lives in last register
                    try codegen.OP_PUSH(call_node.location, codegen.popRegister());

                    _ = try call_node.node.toByteCode(&call_node.node, codegen, breaks);
                } else {
                    assert(self.value == null);
                    try codegen.emitCodeArgReg(
                        self.node.location,
                        get_code.?,
                        try codegen.identifierConstant(self.identifier.lexeme),
                        codegen.pushRegister(),
                    );
                }
            },
            else => unreachable,
        }

        try node.patchOptJumps(codegen);
        try node.endScope(codegen);

        return null;
    }

    fn stringify(nodePtr: *anyopaque, out: *const std.ArrayList(u8).Writer) RenderError!void {
        var node = @ptrCast(*ParseNode, @alignCast(@alignOf(ParseNode), nodePtr));
        var self = Self.cast(node).?;

        try out.writeAll("{\"node\": \"Dot\", \"callee\": ");

        try self.callee.toJson(self.callee, out);

        try out.print(", \"identifier\": \"{s}\", ", .{self.identifier.lexeme});

        if (self.value) |value| {
            try out.writeAll("\"value\": ");
            try value.toJson(value, out);
            try out.writeAll(", ");
        }

        if (self.call) |call| {
            try out.writeAll("\"call\": ");
            try call.toNode().toJson(call.toNode(), out);
            try out.writeAll(", ");
        }

        try ParseNode.stringify(node, out);

        try out.writeAll("}");
    }

    fn render(nodePtr: *anyopaque, out: *const std.ArrayList(u8).Writer, depth: usize) RenderError!void {
        const node = @ptrCast(*ParseNode, @alignCast(@alignOf(ParseNode), nodePtr));
        const self = Self.cast(node).?;

        try self.callee.render(self.callee, out, depth);
        try out.print(".{s}", .{self.identifier.lexeme});

        if (self.value) |value| {
            try out.writeAll(" = ");
            try value.render(value, out, depth);
        } else if (self.call) |call| {
            try call.node.render(&call.node, out, depth);
        }
    }

    pub fn toNode(self: *Self) *ParseNode {
        return &self.node;
    }

    pub fn cast(nodePtr: *anyopaque) ?*Self {
        var node = @ptrCast(*ParseNode, @alignCast(@alignOf(ParseNode), nodePtr));
        if (node.node_type != .Dot) {
            return null;
        }

        return @fieldParentPtr(Self, "node", node);
    }
};

pub const ObjectInitNode = struct {
    const Self = @This();

    node: ParseNode = .{
        .node_type = .ObjectInit,
        .toJson = stringify,
        .toByteCode = generate,
        .toValue = val,
        .isConstant = constant,
        .render = render,
    },

    object: ?*ParseNode, // Should mostly be a NamedVariableNode
    properties: std.StringArrayHashMap(*ParseNode),

    fn checkOmittedProperty(self: *Self, codegenPtr: *anyopaque, obj_def: ObjObject.ObjectDef, init_properties: std.StringHashMap(void)) anyerror!void {
        var codegen = @ptrCast(*CodeGen, @alignCast(@alignOf(CodeGen), codegenPtr));
        var it = obj_def.fields.iterator();
        while (it.next()) |kv| {
            // If ommitted in initialization and doesn't have default value
            if (init_properties.get(kv.key_ptr.*) == null and obj_def.fields_defaults.get(kv.key_ptr.*) == null) {
                try codegen.reportErrorFmt(self.node.location, "Property `{s}` was not initialized and has no default value", .{kv.key_ptr.*});
            }
        }
    }

    fn constant(_: *anyopaque) bool {
        return false;
    }

    fn val(_: *anyopaque, _: *GarbageCollector) anyerror!Value {
        return GenError.NotConstant;
    }

    fn generate(nodePtr: *anyopaque, codegenPtr: *anyopaque, breaks: ?*std.ArrayList(usize)) anyerror!?*ObjFunction {
        var codegen = @ptrCast(*CodeGen, @alignCast(@alignOf(CodeGen), codegenPtr));
        var node = @ptrCast(*ParseNode, @alignCast(@alignOf(ParseNode), nodePtr));

        if (node.synchronize(codegen)) {
            return null;
        }

        var self = Self.cast(node).?;

        if (self.object) |object| {
            _ = try object.toByteCode(object, codegen, breaks);
        } else {
            // Anonymous object, we push its type
            try codegen.OP_CONSTANT(
                node.location,
                try codegen.makeConstant(node.type_def.?.toValue()),
                codegen.pushRegister(),
            );
        }

        try codegen.OP_INSTANCE(self.node.location, codegen.pushRegister());
        const instance_register = codegen.peekRegister(0);

        if (node.type_def == null or node.type_def.?.def_type == .Placeholder) {
            try codegen.reportPlaceholder(node.type_def.?.resolved_type.?.Placeholder);
        } else if (node.type_def.?.def_type != .ObjectInstance) {
            try codegen.reportErrorAt(node.location, "Expected an object.");
        }

        const object_type = node.type_def.?.resolved_type.?.ObjectInstance;
        const obj_def = object_type.resolved_type.?.Object;

        // To keep track of what's been initialized or not by this statement
        var init_properties = std.StringHashMap(void).init(codegen.gc.allocator);
        defer init_properties.deinit();

        for (self.properties.keys()) |property_name| {
            const property_name_constant = try codegen.identifierConstant(property_name);
            const value = self.properties.get(property_name).?;

            if (obj_def.fields.get(property_name)) |prop| {
                if (value.type_def == null or value.type_def.?.def_type == .Placeholder) {
                    try codegen.reportPlaceholder(value.type_def.?.resolved_type.?.Placeholder);
                } else if (!prop.eql(value.type_def.?)) {
                    if (BuildOptions.debug_placeholders) {
                        std.debug.print(
                            "prop {}({}), value {}({})\n",
                            .{
                                @ptrToInt(prop.resolved_type.?.ObjectInstance),
                                prop.optional,
                                @ptrToInt(value.type_def.?.resolved_type.?.ObjectInstance),
                                value.type_def.?.optional,
                            },
                        );
                    }
                    try codegen.reportTypeCheckAt(prop, value.type_def.?, "Wrong property type", value.location);
                }

                _ = try value.toByteCode(value, codegen, breaks);

                try init_properties.put(property_name, {});

                try codegen.OP_SET_INSTANCE_PROPERTY(
                    self.node.location,
                    instance_register,
                    property_name_constant,
                    codegen.popRegister(),
                );
            } else {
                try codegen.reportErrorFmt(node.location, "Property `{s}` does not exists", .{property_name});
            }
        }

        // Did we initialized all properties without a default value?
        try self.checkOmittedProperty(codegen, obj_def, init_properties);

        try node.patchOptJumps(codegen);
        try node.endScope(codegen);

        return null;
    }

    fn stringify(nodePtr: *anyopaque, out: *const std.ArrayList(u8).Writer) RenderError!void {
        var node = @ptrCast(*ParseNode, @alignCast(@alignOf(ParseNode), nodePtr));
        var self = Self.cast(node).?;

        try out.writeAll("{\"node\": \"ObjectInit\", \"properties\": {");

        var it = self.properties.iterator();
        var first = true;
        while (it.next()) |entry| {
            if (!first) {
                try out.writeAll(",");
            }

            first = false;

            try out.print("\"{s}\": ", .{entry.key_ptr.*});

            try entry.value_ptr.*.toJson(entry.value_ptr.*, out);
        }

        try out.writeAll("}, \"object\": ");

        if (self.object) |object| {
            try object.toJson(object, out);
        } else {
            try out.writeAll("null");
        }
        try out.writeAll(", ");

        try ParseNode.stringify(node, out);

        try out.writeAll("}");
    }

    fn render(nodePtr: *anyopaque, out: *const std.ArrayList(u8).Writer, depth: usize) RenderError!void {
        const node = @ptrCast(*ParseNode, @alignCast(@alignOf(ParseNode), nodePtr));
        const self = Self.cast(node).?;

        if (self.object) |object| {
            try object.render(object, out, depth);
        } else {
            try out.writeAll(".");
        }
        try out.writeAll("{");

        if (self.properties.count() > 0) {
            try out.writeAll("\n");
        }

        var it = self.properties.iterator();
        while (it.next()) |kv| {
            try out.writeByteNTimes(' ', (depth + 1) * 4);
            try out.print("{s} = ", .{kv.key_ptr.*});
            try kv.value_ptr.*.render(kv.value_ptr.*, out, depth + 1);
            try out.writeAll(",\n");
        }

        if (self.properties.count() > 0) {
            try out.writeByteNTimes(' ', depth * 4);
        }
        try out.writeAll("}");
    }

    pub fn init(allocator: Allocator, object: ?*ParseNode) Self {
        return Self{
            .object = object,
            .properties = std.StringArrayHashMap(*ParseNode).init(allocator),
        };
    }

    pub fn deinit(self: *Self) void {
        self.properties.deinit();
    }

    pub fn toNode(self: *Self) *ParseNode {
        return &self.node;
    }

    pub fn cast(nodePtr: *anyopaque) ?*Self {
        var node = @ptrCast(*ParseNode, @alignCast(@alignOf(ParseNode), nodePtr));
        if (node.node_type != .ObjectInit) {
            return null;
        }

        return @fieldParentPtr(Self, "node", node);
    }
};

pub const ObjectDeclarationNode = struct {
    const Self = @This();

    node: ParseNode = .{
        .node_type = .ObjectDeclaration,
        .toJson = stringify,
        .toByteCode = generate,
        .toValue = val,
        .isConstant = constant,
        .render = render,
    },

    slot: usize,
    // All properties and methods with preserved order for buzz --fmt
    fields: [][]const u8,
    methods: std.StringHashMap(*ParseNode),
    properties: std.StringHashMap(?*ParseNode),
    properties_type: std.StringHashMap(*ObjTypeDef),
    docblocks: std.StringHashMap(?Token),

    fn constant(_: *anyopaque) bool {
        return false;
    }

    fn val(_: *anyopaque, _: *GarbageCollector) anyerror!Value {
        return GenError.NotConstant;
    }

    fn generate(nodePtr: *anyopaque, codegenPtr: *anyopaque, breaks: ?*std.ArrayList(usize)) anyerror!?*ObjFunction {
        var codegen = @ptrCast(*CodeGen, @alignCast(@alignOf(CodeGen), codegenPtr));
        var node = @ptrCast(*ParseNode, @alignCast(@alignOf(ParseNode), nodePtr));

        if (node.synchronize(codegen)) {
            return null;
        }

        var self = Self.cast(node).?;

        const object_type = node.type_def.?;
        const object_def = object_type.resolved_type.?.Object;

        // Check object conforms to declared protocols
        var protocol_it = object_def.conforms_to.iterator();
        while (protocol_it.next()) |kv| {
            const protocol_type_def = kv.key_ptr.*;

            if (protocol_type_def.def_type == .Placeholder) {
                try codegen.reportPlaceholder(protocol_type_def.resolved_type.?.Placeholder);
            } else {
                const protocol_def = protocol_type_def.resolved_type.?.Protocol;

                var method_it = protocol_def.methods.iterator();
                while (method_it.next()) |mkv| {
                    if (self.methods.get(mkv.key_ptr.*)) |method| {
                        if (method.type_def.?.def_type == .Placeholder) {
                            try codegen.reportPlaceholder(method.type_def.?.resolved_type.?.Placeholder);
                        } else if (!mkv.value_ptr.*.eql(method.type_def.?)) {
                            try codegen.reportTypeCheckAt(mkv.value_ptr.*, method.type_def.?, "Method not conforming to protocol", method.location);
                        }
                    } else {
                        try codegen.reportErrorFmt(
                            self.node.location,
                            "Object declared as conforming to protocol `{s}` but doesn't implement method `{s}`",
                            .{
                                protocol_def.name.string,
                                try mkv.value_ptr.*.toStringAlloc(codegen.gc.allocator),
                            },
                        );
                    }
                }
            }
        }

        const name_constant = try codegen.makeConstant(object_def.name.toValue());
        const object_type_constant = try codegen.makeConstant(object_type.toValue());

        // Put  object on the stack and define global with it
        try codegen.OP_OBJECT(
            self.node.location,
            name_constant,
            object_type_constant,
            codegen.pushRegister(),
        );
        const object_register = codegen.peekRegister(0);
        try codegen.OP_DEFINE_GLOBAL(
            self.node.location,
            @intCast(u17, self.slot),
            object_register,
        );

        // Methods
        var it = self.methods.iterator();
        while (it.next()) |kv| {
            const member_name = kv.key_ptr.*;
            const member = kv.value_ptr.*;
            const member_name_constant = try codegen.identifierConstant(member_name);

            if (member.type_def == null or member.type_def.?.def_type == .Placeholder) {
                try codegen.reportPlaceholder(member.type_def.?.resolved_type.?.Placeholder);
            }

            const is_static = object_def.static_fields.get(member_name) != null;

            _ = try member.toByteCode(member, codegen, breaks);
            if (is_static) {
                try codegen.OP_PROPERTY(
                    self.node.location,
                    object_register,
                    member_name_constant,
                    codegen.popRegister(),
                );
            } else {
                try codegen.OP_METHOD(
                    self.node.location,
                    object_register,
                    member_name_constant,
                    codegen.popRegister(),
                );
            }
        }

        // Properties
        var it2 = self.properties.iterator();
        while (it2.next()) |kv| {
            const member_name = kv.key_ptr.*;
            const member = kv.value_ptr.*;
            const member_name_constant: u24 = try codegen.identifierConstant(member_name);
            const is_static = object_def.static_fields.get(member_name) != null;
            const property_type = object_def.fields.get(member_name) orelse object_def.static_fields.get(member_name);

            assert(property_type != null);

            // Create property default value
            if (member) |default| {
                if (default.type_def == null or default.type_def.?.def_type == .Placeholder) {
                    try codegen.reportPlaceholder(default.type_def.?.resolved_type.?.Placeholder);
                } else if (!property_type.?.eql(default.type_def.?)) {
                    try codegen.reportTypeCheckAt(property_type.?, default.type_def.?, "Wrong property default value type", default.location);
                }

                _ = try default.toByteCode(default, codegen, breaks);

                // Create property default value
                if (is_static) {
                    try codegen.OP_SET_OBJECT_PROPERTY(
                        default.location,
                        object_register,
                        member_name_constant,
                        codegen.popRegister(),
                    );
                } else {
                    try codegen.OP_PROPERTY(
                        default.location,
                        object_register,
                        member_name_constant,
                        codegen.popRegister(),
                    );
                }
            }
        }

        // Pop register holding object
        codegen.popRegister();

        try node.patchOptJumps(codegen);
        try node.endScope(codegen);

        return null;
    }

    fn stringify(nodePtr: *anyopaque, out: *const std.ArrayList(u8).Writer) RenderError!void {
        var node = @ptrCast(*ParseNode, @alignCast(@alignOf(ParseNode), nodePtr));
        var self = Self.cast(node).?;

        try out.writeAll("{\"node\": \"ObjectDeclaration\", \"methods\": {");

        var it = self.methods.iterator();
        var i: usize = 0;
        while (it.next()) |kv| {
            const member = kv.value_ptr.*;

            try out.print("\"{s}\": ", .{kv.key_ptr.*});

            try member.toJson(member, out);

            if (i < self.methods.count() - 1) {
                try out.writeAll(",");
            }

            i += 1;
        }

        try out.writeAll("}, \"members\": {");

        var it2 = self.properties_type.iterator();
        i = 0;
        while (it2.next()) |kv| {
            try out.print(
                "\"{s}\": {{\"type_def\": \"",
                .{
                    kv.key_ptr.*,
                },
            );

            try kv.value_ptr.*.toString(out);

            try out.print("\"", .{});

            if (self.docblocks.get(kv.key_ptr.*).?) |docblock| {
                var escaped = try escapeNewLines(std.heap.c_allocator, docblock.literal_string orelse "");
                defer escaped.deinit();
                try out.print(", \"docblock\": \"{s}\"}}", .{escaped.items});
            } else {
                try out.print("}}", .{});
            }

            if (i < self.properties_type.count() - 1) {
                try out.writeAll(",");
            }

            i += 1;
        }

        try out.writeAll("}, ");

        try ParseNode.stringify(node, out);

        try out.writeAll("}");
    }

    fn render(nodePtr: *anyopaque, out: *const std.ArrayList(u8).Writer, depth: usize) RenderError!void {
        const node = @ptrCast(*ParseNode, @alignCast(@alignOf(ParseNode), nodePtr));
        const self = Self.cast(node).?;
        const obj_def = node.type_def.?.resolved_type.?.Object;

        try out.writeByteNTimes(' ', depth * 4);

        try out.writeAll("\nobject");
        if (obj_def.conforms_to.count() > 0) {
            try out.writeAll("(");
            var it = obj_def.conforms_to.iterator();
            var i: usize = 0;
            while (it.next()) |kv| : (i += 1) {
                try kv.key_ptr.*.toStringUnqualified(out);

                if (i < obj_def.conforms_to.count() - 1) {
                    try out.writeAll(", ");
                }
            }
            try out.writeAll(") ");
        }

        try out.print(" {s} {{", .{obj_def.name.string});

        if (self.fields.len > 0) {
            try out.writeAll("\n");
        }

        for (self.fields) |field_name| {
            const method = self.methods.get(field_name);
            const property = obj_def.fields.get(field_name);

            try out.writeByteNTimes(' ', (depth + 1) * 4);

            if (method == null) {
                try property.?.toStringUnqualified(out);
                try out.print(" {s}", .{field_name});

                if (self.properties.get(field_name)) |default_expr| {
                    if (default_expr) |expr| {
                        try out.writeAll(" = ");
                        try expr.render(expr, out, depth + 1);
                    }
                }

                try out.writeAll(",");
            } else {
                try method.?.render(method.?, out, depth + 1);
            }

            try out.writeAll("\n");
        }

        try out.writeByteNTimes(' ', depth * 4);
        try out.writeAll("}\n");
    }

    pub fn init(allocator: Allocator) Self {
        return Self{
            .properties = std.StringHashMap(*ParseNode).init(allocator),
        };
    }

    pub fn deinit(self: *Self) void {
        self.properties.deinit();
    }

    pub fn toNode(self: *Self) *ParseNode {
        return &self.node;
    }

    pub fn cast(nodePtr: *anyopaque) ?*Self {
        var node = @ptrCast(*ParseNode, @alignCast(@alignOf(ParseNode), nodePtr));

        if (node.node_type != .ObjectDeclaration) {
            return null;
        }

        return @fieldParentPtr(Self, "node", node);
    }
};

pub const ProtocolDeclarationNode = struct {
    const Self = @This();

    node: ParseNode = .{
        .node_type = .ObjectDeclaration,
        .toJson = stringify,
        .toByteCode = generate,
        .toValue = val,
        .isConstant = constant,
        .render = render,
    },

    // Nothing here because protocol only make sense at compile time
    // The only revelant thing is the node type_def

    fn constant(_: *anyopaque) bool {
        return false;
    }

    fn val(_: *anyopaque, _: *GarbageCollector) anyerror!Value {
        return GenError.NotConstant;
    }

    fn generate(nodePtr: *anyopaque, codegenPtr: *anyopaque, _: ?*std.ArrayList(usize)) anyerror!?*ObjFunction {
        var codegen = @ptrCast(*CodeGen, @alignCast(@alignOf(CodeGen), codegenPtr));
        var node = @ptrCast(*ParseNode, @alignCast(@alignOf(ParseNode), nodePtr));

        if (node.synchronize(codegen)) {
            return null;
        }

        try node.patchOptJumps(codegen);
        try node.endScope(codegen);

        return null;
    }

    fn stringify(nodePtr: *anyopaque, out: *const std.ArrayList(u8).Writer) RenderError!void {
        var node = @ptrCast(*ParseNode, @alignCast(@alignOf(ParseNode), nodePtr));

        try out.writeAll("{\"node\": \"ProtocolDeclaration\", ");

        try ParseNode.stringify(node, out);

        try out.writeAll("}");
    }

    fn render(nodePtr: *anyopaque, out: *const std.ArrayList(u8).Writer, depth: usize) RenderError!void {
        var node = @ptrCast(*ParseNode, @alignCast(@alignOf(ParseNode), nodePtr));

        const protocol_def = node.type_def.?.resolved_type.?.Protocol;

        try out.writeByteNTimes(' ', depth * 4);

        try out.print("protocol {s} {{\n", .{protocol_def.name.string});
        var it = protocol_def.methods.iterator();
        while (it.next()) |kv| {
            try out.writeByteNTimes(' ', (depth + 1) * 4);
            try kv.value_ptr.*.toStringUnqualified(out);
            try out.writeAll(";\n");
        }
        try out.writeByteNTimes(' ', depth * 4);
        try out.writeAll("}\n");
    }

    pub fn toNode(self: *Self) *ParseNode {
        return &self.node;
    }

    pub fn cast(nodePtr: *anyopaque) ?*Self {
        var node = @ptrCast(*ParseNode, @alignCast(@alignOf(ParseNode), nodePtr));

        if (node.node_type != .ProtocolDeclaration) {
            return null;
        }

        return @fieldParentPtr(Self, "node", node);
    }
};

pub const ExportNode = struct {
    const Self = @This();

    node: ParseNode = .{
        .node_type = .Export,
        .toJson = stringify,
        .toByteCode = generate,
        .toValue = val,
        .isConstant = constant,
        .render = render,
    },

    identifier: Token,
    alias: ?Token = null,

    fn constant(_: *anyopaque) bool {
        return false;
    }

    fn val(_: *anyopaque, _: *GarbageCollector) anyerror!Value {
        return GenError.NotConstant;
    }

    fn generate(nodePtr: *anyopaque, codegenPtr: *anyopaque, _: ?*std.ArrayList(usize)) anyerror!?*ObjFunction {
        var codegen = @ptrCast(*CodeGen, @alignCast(@alignOf(CodeGen), codegenPtr));
        var node = @ptrCast(*ParseNode, @alignCast(@alignOf(ParseNode), nodePtr));

        try node.patchOptJumps(codegen);
        try node.endScope(codegen);

        return null;
    }

    fn stringify(nodePtr: *anyopaque, out: *const std.ArrayList(u8).Writer) RenderError!void {
        var node = @ptrCast(*ParseNode, @alignCast(@alignOf(ParseNode), nodePtr));
        var self = Self.cast(node).?;

        try out.print("{{\"node\": \"Export\", \"identifier\": \"{s}\", ", .{self.identifier.lexeme});

        if (self.alias) |alias| {
            try out.print("\"alias\": \"{s}\", ", .{alias.lexeme});
        }

        try ParseNode.stringify(node, out);

        try out.writeAll("}");
    }

    fn render(nodePtr: *anyopaque, out: *const std.ArrayList(u8).Writer, depth: usize) RenderError!void {
        const node = @ptrCast(*ParseNode, @alignCast(@alignOf(ParseNode), nodePtr));
        const self = Self.cast(node).?;

        try out.writeByteNTimes(' ', depth * 4);

        try out.print("export {s}", .{self.identifier.lexeme});
        if (self.alias) |alias| {
            try out.print(" as {s}", .{alias.lexeme});
        }

        try out.writeAll(";\n");
    }

    pub fn toNode(self: *Self) *ParseNode {
        return &self.node;
    }

    pub fn cast(nodePtr: *anyopaque) ?*Self {
        var node = @ptrCast(*ParseNode, @alignCast(@alignOf(ParseNode), nodePtr));

        if (node.node_type != .Export) {
            return null;
        }

        return @fieldParentPtr(Self, "node", node);
    }
};

pub const ImportNode = struct {
    const Self = @This();

    node: ParseNode = .{
        .node_type = .Import,
        .toJson = stringify,
        .toByteCode = generate,
        .toValue = val,
        .isConstant = constant,
        .render = render,
    },

    imported_symbols: ?std.StringHashMap(void) = null,
    prefix: ?Token = null,
    path: Token,
    import: ?Parser.ScriptImport,

    fn constant(_: *anyopaque) bool {
        return false;
    }

    fn val(_: *anyopaque, _: *GarbageCollector) anyerror!Value {
        return GenError.NotConstant;
    }

    fn generate(nodePtr: *anyopaque, codegenPtr: *anyopaque, breaks: ?*std.ArrayList(usize)) anyerror!?*ObjFunction {
        var codegen = @ptrCast(*CodeGen, @alignCast(@alignOf(CodeGen), codegenPtr));
        var node = @ptrCast(*ParseNode, @alignCast(@alignOf(ParseNode), nodePtr));

        if (node.synchronize(codegen)) {
            return null;
        }

        var self = Self.cast(node).?;

        if (self.import) |import| {
            _ = try import.function.toByteCode(import.function, codegen, breaks);

            // FIXME: avoid generating the same import function more than once!
            try codegen.OP_IMPORT(
                self.node.location,
                try codegen.makeConstant(
                    import.absolute_path.toValue(),
                ),
                codegen.popRegister(),
            );
        }

        try node.patchOptJumps(codegen);
        try node.endScope(codegen);

        return null;
    }

    fn stringify(nodePtr: *anyopaque, out: *const std.ArrayList(u8).Writer) RenderError!void {
        var node = @ptrCast(*ParseNode, @alignCast(@alignOf(ParseNode), nodePtr));
        var self = Self.cast(node).?;

        try out.print("{{\"node\": \"Import\", \"path\": \"{s}\"", .{self.path.literal_string.?});

        if (self.prefix) |prefix| {
            try out.print(",\"prefix\": \"{s}\"", .{prefix.lexeme});
        }

        try out.writeAll(",\"imported_symbols\": [");
        if (self.imported_symbols) |imported_symbols| {
            var key_it = imported_symbols.keyIterator();
            var total = imported_symbols.count();
            var count: usize = 0;
            while (key_it.next()) |symbol| {
                try out.print("\"{s}\"", .{symbol});

                if (count < total - 1) {
                    try out.writeAll(",");
                }

                count += 1;
            }
        }
        try out.writeAll("]");

        if (self.import) |import| {
            try out.writeAll(",\"import\": ");
            try import.function.toJson(import.function, out);
        }

        try out.writeAll(",");

        try ParseNode.stringify(node, out);

        try out.writeAll("}");
    }

    fn render(nodePtr: *anyopaque, out: *const std.ArrayList(u8).Writer, depth: usize) RenderError!void {
        const node = @ptrCast(*ParseNode, @alignCast(@alignOf(ParseNode), nodePtr));
        const self = Self.cast(node).?;

        try out.writeByteNTimes(' ', depth * 4);

        try out.writeAll("import ");
        if (self.imported_symbols) |imported_symbols| {
            var it = imported_symbols.iterator();
            var i: usize = 0;
            while (it.next()) |kv| : (i += 1) {
                try out.writeAll(kv.key_ptr.*);

                if (i < imported_symbols.count() - 1) {
                    try out.writeAll(", ");
                }
            }

            try out.writeAll(" from ");
        }
        try out.print("{s}", .{self.path.lexeme});
        if (self.prefix) |prefix| {
            try out.print(" as {s}", .{prefix.lexeme});
        }

        try out.writeAll(";\n");
    }

    pub fn toNode(self: *Self) *ParseNode {
        return &self.node;
    }

    pub fn cast(nodePtr: *anyopaque) ?*Self {
        var node = @ptrCast(*ParseNode, @alignCast(@alignOf(ParseNode), nodePtr));

        if (node.node_type != .Import) {
            return null;
        }

        return @fieldParentPtr(Self, "node", node);
    }
};

fn escapeNewLines(allocator: Allocator, from: []const u8) !std.ArrayList(u8) {
    var string = try std.ArrayList(u8).initCapacity(
        allocator,
        std.mem.replacementSize(
            u8,
            from,
            "\n",
            "\\n",
        ),
    );
    string.expandToCapacity();

    _ = std.mem.replace(
        u8,
        from,
        "\n",
        "\\n",
        string.items,
    );

    return string;
}<|MERGE_RESOLUTION|>--- conflicted
+++ resolved
@@ -4143,17 +4143,11 @@
             try codegen.reportErrorAt(node.location, "Too many arguments.");
         }
 
-<<<<<<< HEAD
         // First evaluate argument in order and put them in registers
         var provided_arguments = std.AutoArrayHashMap(*ObjString, u8).init(codegen.gc.allocator);
         defer provided_arguments.deinit();
 
-        for (self.arguments.keys()) |arg_key, index| {
-=======
-        // First push on the stack arguments has they are parsed
-        var needs_reorder = false;
         for (self.arguments.keys(), 0..) |arg_key, index| {
->>>>>>> 8cebdd3a
             const argument = self.arguments.get(arg_key).?;
             const actual_arg_key = if (index == 0 and std.mem.eql(u8, arg_key.string, "$")) arg_keys[0] else arg_key;
             const def_arg_type = args.get(actual_arg_key);
@@ -4209,41 +4203,6 @@
             try codegen.reportErrorFmt(node.location, "Missing argument(s): {s}", .{missing.items});
         }
 
-<<<<<<< HEAD
-=======
-        // Reorder arguments
-        if (needs_reorder) {
-            // Until ordered
-            while (true) {
-                var ordered = true;
-
-                for (arguments_order_ref.items, 0..) |arg_key, index| {
-                    const actual_arg_key = if (index == 0 and std.mem.eql(u8, arg_key.string, "$")) args.keys()[0] else arg_key;
-                    const correct_index = args.getIndex(actual_arg_key).?;
-
-                    if (correct_index != index) {
-                        ordered = false;
-
-                        // TODO: both OP_SWAP args could fit in a 32 bit instruction
-                        try codegen.emitCodeArg(node.location, .OP_SWAP, @intCast(u24, arg_count - index - 1));
-                        // to where it should be
-                        try codegen.emit(node.location, @intCast(u32, arg_count - correct_index - 1));
-
-                        // Switch it in the reference
-                        var temp = arguments_order_ref.items[index];
-                        arguments_order_ref.items[index] = arguments_order_ref.items[correct_index];
-                        arguments_order_ref.items[correct_index] = temp;
-
-                        // Stop (so we can take the swap into account) and try again
-                        break;
-                    }
-                }
-
-                if (ordered) break;
-            }
-        }
-
->>>>>>> 8cebdd3a
         // Catch clause
         const error_types = function_type.resolved_type.?.Function.error_types;
         if (self.catch_default) |catch_default| {
