--- conflicted
+++ resolved
@@ -572,17 +572,6 @@
     };
 };
 
-<<<<<<< HEAD
-pub const pcre_struct = switch (builtin.os.tag) {
-    .linux => pcre.pcre,
-    .windows => pcre.pcre2,
-    .freebsd, .openbsd => pcre.struct_real_pcre,
-    .macos, .tvos, .watchos, .ios => pcre.struct_real_pcre8_or_16,
-    else => unreachable,
-};
-
-=======
->>>>>>> 1db0b367
 // Patterns are pcre regex, @see https://www.pcre.org/original/doc/html/index.html
 pub const ObjPattern = struct {
     const Self = @This();
